--- conflicted
+++ resolved
@@ -159,36 +159,6 @@
   equal(Person.typeForAssociation('tags'), Tag, "returns the association type");
 });
 
-<<<<<<< HEAD
-=======
-test("hasMany allows associations to be mapped to a user-specified key", function() {
-  var Tag = DS.Model.extend({
-    name: DS.attr('string')
-  });
-
-  var Person = DS.Model.extend({
-    name: DS.attr('string'),
-    tags: DS.hasMany(Tag, { key: 'tag_ids' })
-  });
-
-  var store = DS.Store.create();
-  store.loadMany(Tag, [5, 2, 8], [
-    { id: 5, name: 'curmudgeon' },
-    { id: 2, name: 'cuddly' },
-    { id: 8, name: 'drunk' }
-  ]);
-  store.load(Person, 1, { id: 1, name: 'Carsten Nielsen', tag_ids: [2, 8] });
-
-  var person = store.find(Person, 1);
-  equal(get(person, 'name'), "Carsten Nielsen", "precond - retrieves person record from store");
-  equal(get(person, 'tags.length'), 2, "the list of tags should have the correct length");
-  equal(get(get(person, 'tags').objectAt(0), 'name'), "cuddly", "the first tag should be a Tag");
-
-  strictEqual(get(person, 'tags').objectAt(0), get(person, 'tags').objectAt(0), "the returned object is always the same");
-  strictEqual(get(person, 'tags').objectAt(0), store.find(Tag, 2), "association objects are the same as objects retrieved directly");
-});
-
->>>>>>> 79de8f68
 test("associations work when declared with a string path", function() {
   window.App = {};
 
@@ -270,37 +240,6 @@
   equal(get(person, 'tags.length'), 0, "tags should be empty");
 });
 
-<<<<<<< HEAD
-=======
-test("embedded associations work the same as referenced ones, and have the same identity map functionality", function() {
-  var Tag = DS.Model.extend({
-    name: DS.attr('string')
-  });
-
-  var Person = DS.Model.extend({
-    name: DS.attr('string'),
-    tags: DS.hasMany(Tag, { embedded: true })
-  });
-
-  var store = DS.Store.create();
-  store.load(Person, 1, { id: 1, name: "Tom Dale", tags: [{ id: 5, name: "friendly" }, { id: 2, name: "smarmy" }] });
-
-  var person = store.find(Person, 1);
-  equal(get(person, 'name'), "Tom Dale", "precond - retrieves person record from store");
-
-  equal(get(person, 'tags.length'), 2, "the list of tags should have the correct length");
-  equal(get(get(person, 'tags').objectAt(0), 'name'), "friendly", "the first tag should be a Tag");
-
-  strictEqual(get(person, 'tags').objectAt(0), get(person, 'tags').objectAt(0), "the returned object is always the same");
-  strictEqual(get(person, 'tags').objectAt(0), store.find(Tag, 5), "association objects are the same as objects retrieved directly");
-
-  store.load(Person, 2, { id: 2, name: "KSelden" });
-  var kselden = store.find(Person, 2);
-
-  equal(get(kselden, 'tags.length'), 0, "if no association is provided, an empty list is returned");
-});
-
->>>>>>> 79de8f68
 test("it is possible to add a new item to an association", function() {
   var Tag = DS.Model.extend({
     name: DS.attr('string')
@@ -447,35 +386,6 @@
   strictEqual(get(person, 'tag'), store.find(Tag, 5), "association object is the same as object retrieved directly");
 });
 
-<<<<<<< HEAD
-=======
-test("belongsTo allows associations to be mapped to a user-specified key", function() {
-  var Tag = DS.Model.extend({
-    name: DS.attr('string')
-  });
-
-  var Person = DS.Model.extend({
-    name: DS.attr('string'),
-    tag: DS.belongsTo(Tag, { key: 'tag_id' })
-  });
-
-  var store = DS.Store.create();
-  store.loadMany(Tag, [5, 2, 8], [
-    { id: 5, name: 'curmudgeon' },
-    { id: 2, name: 'cuddly' },
-    { id: 8, name: 'drunk' }
-  ]);
-  store.load(Person, 1, { id: 1, name: 'Carsten Nielsen', tag_id: 2 });
-
-  var person = store.find(Person, 1);
-  equal(get(person, 'name'), "Carsten Nielsen", "precond - retrieves person record from store");
-  equal(get(person, 'tag.name'), "cuddly", "the tag should be a Tag");
-
-  strictEqual(get(person, 'tag'), get(person, 'tag'), "the returned object is always the same");
-  strictEqual(get(person, 'tag'), store.find(Tag, 2), "association object are the same as object retrieved directly");
-});
-
->>>>>>> 79de8f68
 test("associations work when the data hash has not been loaded", function() {
   expect(12);
 
@@ -541,97 +451,10 @@
   });
 
   var store = DS.Store.create();
-<<<<<<< HEAD
-=======
-  store.load(Person, 1, { id: 1, name: "Tom Dale", tag: { id: 5, name: "friendly" } });
-
-  var person = store.find(Person, 1);
-  equal(get(person, 'name'), "Tom Dale", "precond - retrieves person record from store");
-
-  equal(get(person, 'tag.name'), "friendly", "the first tag should be a Tag");
-
-  strictEqual(get(person, 'tag'), get(person, 'tag'), "the returned object is always the same");
-  strictEqual(get(person, 'tag'), store.find(Tag, 5), "association object are the same as object retrieved directly");
-});
->>>>>>> 79de8f68
 
   store.createRecord(Person, {id: 1, tag: undefined});
 
   var person = store.find(Person, 1);
-<<<<<<< HEAD
-=======
-  equal(get(person, 'myCustomTags.firstObject.name'), "UN-friendly", "hasMany tag should be set properly");
-});
-
-test("lazy-loaded embedded association should work", function() {
-  stop();
-
-  var Tag = DS.Model.extend({
-    name: DS.attr('string')
-  });
-
-  var Person = DS.Model.extend({
-    name: DS.attr('string'),
-    tags: DS.hasMany(Tag, { embedded: true })
-  });
-  Person.toString = function() { return 'Person'; };
-
-  var Account = DS.Model.extend({
-    person: DS.belongsTo(Person)
-  });
-  Account.toString = function() { return 'Account'; };
-
-  var data = {
-    'Person': {
-      '1': { id: 1, name: "Wes", tags: [ { id: 5, name: "bro" } ] }
-    },
-    'Account': {
-      '1': { id: 1, person_id: 1 }
-    }
-  };
-
-  var store = DS.Store.create({
-    adapter: DS.Adapter.create({
-      find: function(store, type, id) {
-        ok(!id.name, "id should be an integer");
-        setTimeout(function() {
-          var json = data[type][id];
-          store.load(type, json);
-        }, 1);
-      }
-    })
-  });
-
-  var timer = setTimeout(function() {
-    ok(false, 'tags were never loaded');
-    start();
-  }, 1000);
-
-  var account = store.find(Account, 1);
-  Ember.addObserver(account, 'person.tags.length', function() {
-    if(account.get('person.tags.length') === 1) {
-      start();
-      clearTimeout(timer);
-      var tags = account.get('person.tags');
-      equal(tags.objectAt(0).get('name'), 'bro', 'tag should be set');
-    }
-  });
-});
-
-test("calling createRecord and passing in an undefined value for an association should be treated as if null", function () {
-  expect(1);
-  
-  var Tag = DS.Model.extend({
-    name: DS.attr('string')
-  });
-
-  var Person = DS.Model.extend({
-    name: DS.attr('string'),
-    tag: DS.belongsTo(Tag, { embedded: true })
-  });
-  
-  var store = DS.Store.create();
->>>>>>> 79de8f68
 
   strictEqual(person.get('tag'), null, "undefined values should return null associations");
 });