var get = Ember.get, set = Ember.set, getPath = Ember.getPath;

var store, Person;

module("DS.Model", {
  setup: function() {
    store = DS.Store.create();

    Person = DS.Model.extend({
      name: DS.attr('string')
    });
  },

  teardown: function() {
    store = null;
    Person = null;
  }
});

test("can have a property set on it", function() {
  var record = store.createRecord(Person);
  set(record, 'name', 'bar');

  equal(get(record, 'name'), 'bar', "property was set on the model");
});

test("a record reports its unique id via the `id` property", function() {
  store.load(Person, { id: 1 });

  var record = store.find(Person, 1);
  equal(get(record, 'id'), 1, "reports id as id by default");

  var PersonWithPrimaryKey = DS.Model.extend({
    primaryKey: 'foobar'
  });

  store.load(PersonWithPrimaryKey, { id: 1, foobar: 2 });
  record = store.find(PersonWithPrimaryKey, 2);

  equal(get(record, 'id'), 2, "reports id as foobar when primaryKey is set");
});

var converts = function(type, provided, expected) {
  var testStore = DS.Store.create();

  var Model = DS.Model.extend({
    name: DS.attr(type)
  });

  testStore.load(Model, { id: 1, name: provided });
  testStore.load(Model, { id: 2 });

  var record = testStore.find(Model, 1);
  deepEqual(get(record, 'name'), expected, type + " coerces " + provided + " to " + expected);

  record = testStore.find(Model, 2);
  set(record, 'name', provided);
  deepEqual(get(record, 'name'), expected, type + " coerces " + provided + " to " + expected);
};

var convertsFromServer = function(type, provided, expected) {
  var testStore = DS.Store.create();

  var Model = DS.Model.extend({
    name: DS.attr(type)
  });

  testStore.load(Model, { id: 1, name: provided });
  var record = testStore.find(Model, 1);

  deepEqual(get(record, 'name'), expected, type + " coerces " + provided + " to " + expected);
};

var convertsWhenSet = function(type, provided, expected) {
  var testStore = DS.Store.create();

  var Model = DS.Model.extend({
    name: DS.attr(type)
  });

  testStore.load(Model, { id: 2 });
  var record = testStore.find(Model, 2);

  set(record, 'name', provided);
  deepEqual(record.toJSON().name, expected, type + " saves " + provided + " as " + expected);
};

test("a DS.Model can describe String attributes", function() {
  converts('string', "Scumbag Tom", "Scumbag Tom");
  converts('string', 1, "1");
  converts('string', null, null);
  converts('string', undefined, null);
  convertsFromServer('string', undefined, null);
});

test("a DS.Model can describe Integer attributes", function() {
  converts('integer', "1", 1);
  converts('integer', "0", 0);
  converts('integer', 1, 1);
  converts('integer', 0, 0);
  converts('integer', null, null);
  converts('integer', undefined, null);
  converts('integer', true, 1);
  converts('integer', false, 0);
});

test("a DS.Model can describe Boolean attributes", function() {
  converts('boolean', "1", true);
  converts('boolean', "", false);
  converts('boolean', 1, true);
  converts('boolean', 0, false);
  converts('boolean', null, false);
  converts('boolean', true, true);
  converts('boolean', false, false);
});

test("a DS.Model can describe Date attributes", function() {
  converts('date', null, null);
  converts('date', undefined, undefined);

  var dateString = "Sat, 31 Dec 2011 00:08:16 GMT";
  var date = new Date(dateString);

  var model = DS.Model._create({
    updatedAt: DS.attr('date')
  });

  model.send('loadingData');
  model.send('didChangeData');

  model.set('updatedAt', date);
  deepEqual(date, get(model, 'updatedAt'), "setting a date returns the same date");
  convertsFromServer('date', dateString, date);
  convertsWhenSet('date', date, dateString);
});

<<<<<<< HEAD
test("retrieving properties should return the same value as they would if they were not in the data hash if the record is not loaded", function() {
  var store = DS.Store.create({
    adapter: DS.Adapter.create({
      // no-op
      find: Ember.K
    })
  });

  var Person = DS.Model.extend({
    name: DS.attr('string')
  });

  var record = store.find(Person, 1);

  strictEqual(get(record, 'name'), null, "returns null value");
=======
test("it should cache attributes", function() {
  var model = DS.Model._create({
    updatedAt: DS.attr('date')
  });

  var dateString = "Sat, 31 Dec 2011 00:08:16 GMT";
  var date = new Date(dateString);

  model.send('loadingData');
  model.send('setData', {});

  model.set('updatedAt', date);
  deepEqual(date, get(model, 'updatedAt'), "setting a date returns the same date");
  strictEqual(get(model, 'updatedAt'), get(model, 'updatedAt'), "second get still returns the same object");
>>>>>>> 305ff885
});

test("it can specify which key to use when looking up properties on the hash", function() {
  var Model = DS.Model.extend({
    name: DS.attr('string', { key: 'full_name' })
  });

  store.load(Model, { id: 1, name: "Steve", full_name: "Pete" });
  var record = store.find(Model, 1);

  equal(get(record, 'name'), "Pete", "retrieves correct value");
});

test("toJSON returns a hash containing the JSON representation of the record", function() {
  var Model = DS.Model.extend({
    firstName: DS.attr('string'),
    lastName: DS.attr('string', { key: 'last_name' })
  });

  store.load(Model, { id: 1, firstName: "Steve", last_name: "Holt", other: "none" });
  var record = store.find(Model, 1);

  deepEqual(record.toJSON(), { id: 1, firstName: "Steve", last_name: "Holt" }, "the data is extracted by attribute");
});

var Person, store, array;

module("DS.Model updating", {
  setup: function() {
    array = [{ id: 1, name: "Scumbag Dale" }, { id: 2, name: "Scumbag Katz" }, { id: 3, name: "Scumbag Bryn" }];
    Person = DS.Model.extend({ name: DS.attr('string') });
    store = DS.Store.create();
    store.loadMany(Person, array);
  }
});

test("a DS.Model can update its attributes", function() {
  var person = store.find(Person, 2);

  set(person, 'name', "Brohuda Katz");
  equal(get(person, 'name'), "Brohuda Katz", "setting took hold");
});

test("it should modify the property of the hash specified by the `key` option", function() {
  var store = DS.Store.create();
  var Person = DS.Model.extend({
    name: DS.attr('string', { key: 'full_name' })
  });

  store.load(Person, { id: 1, name: "Steve", full_name: "Peter" });
  var record = store.find(Person, 1);

  record.set('name', "Colin");

  var data = record.toJSON();
  equal(get(data, 'full_name'), "Colin", "properly modified full_name property");
  strictEqual(get(data, 'name'), undefined, "does not include non-defined attributes");
});

test("when a DS.Model updates its attributes, its changes affect its filtered Array membership", function() {
  var people = store.filter(Person, function(hash) {
    if (hash.get('name').match(/Katz$/)) { return true; }
  });

  equal(get(people, 'length'), 1, "precond - one item is in the ModelArray");

  var person = people.objectAt(0);

  equal(get(person, 'name'), "Scumbag Katz", "precond - the item is correct");

  Ember.run(function() {
    set(person, 'name', "Yehuda Katz");
  });

  equal(get(people, 'length'), 1, "there is still one item");
  equal(get(person, 'name'), "Yehuda Katz", "it has the updated item");

  Ember.run(function() {
    set(person, 'name', "Yehuda Katz-Foo");
  });

  equal(get(people, 'length'), 0, "there are now no items");
});

module("with a simple Person model", {
  setup: function() {
    array = [{ id: 1, name: "Scumbag Dale" }, { id: 2, name: "Scumbag Katz" }, { id: 3, name: "Scumbag Bryn" }];
    Person = DS.Model.extend({
      name: DS.attr('string')
    });
    store = DS.Store.create();
    store.loadMany(Person, array);
  }
});

test("when a DS.Model updates its attributes, its changes affect its filtered Array membership", function() {
  var people = store.filter(Person, function(hash) {
    if (hash.get('name').match(/Katz$/)) { return true; }
  });

  equal(get(people, 'length'), 1, "precond - one item is in the ModelArray");

  var person = people.objectAt(0);

  equal(get(person, 'name'), "Scumbag Katz", "precond - the item is correct");

  Ember.run(function() {
    set(person, 'name', "Yehuda Katz");
  });

  equal(get(people, 'length'), 1, "there is still one item");
  equal(get(person, 'name'), "Yehuda Katz", "it has the updated item");

  Ember.run(function() {
    set(person, 'name', "Yehuda Katz-Foo");
  });

  equal(get(people, 'length'), 0, "there are now no items");
});

test("when a new record depends on the state of another record, it enters the pending state", function() {
  var id = 0;

  var store = DS.Store.create({
    adapter: DS.Adapter.create({
      createRecord: function(store, type, record) {
        var hash = record.toJSON();
        hash.id = ++id;
        store.didCreateRecord(record, hash);
      }
    })
  });
  var Comment = DS.Model.extend();

  var parentComment = store.createRecord(Comment);
  var childComment = store.createRecord(Comment);

  childComment.waitingOn(parentComment);

  equal(get(childComment, 'isPending'), true, "Child comment is pending on the parent comment");

  Ember.run(function() {
    store.commit();
  });

  equal(get(parentComment, 'isLoaded'), true, "precond - Parent comment is loaded");
  equal(get(parentComment, 'isDirty'), false, "precond - Parent comment is not dirty");
  equal(get(childComment, 'isPending'), false, "Child comment is no longer pending on the parent comment");
});

test("when an updated record depends on the state of another record, it enters the pending state", function() {
  var id = 0,
      parentComment;

  var store = DS.Store.create({
    adapter: DS.Adapter.create({
      createRecord: function(store, type, record) {
        var hash = record.toJSON();
        hash.id = ++id;
        store.didCreateRecord(record, hash);
      },

      updateRecord: function(store, type, record) {
        equal(get(parentComment, 'id'), 2, "parent record has been assigned an id");
        equal(record, childComment, "updated record is the child");
        store.didUpdateRecord(record);
      }
    })
  });

  var Comment = DS.Model.extend({
    title: DS.attr('string')
  });

  var childComment = store.createRecord(Comment);

  Ember.run(function() {
    store.commit();
  });

  parentComment = store.createRecord(Comment);

  childComment.set('title', "foo");

  equal(childComment.get('isDirty'), true, "precond - record is marked as dirty");
  equal(childComment.get('isNew'), false, "precond - record is not new");
  equal(parentComment.get('isNew'), true, "precond - parent record is new");

  childComment.waitingOn(parentComment);

  equal(get(childComment, 'isPending'), true, "Child comment is pending on the parent comment");

  Ember.run(function() {
    store.commit();
  });

  equal(get(parentComment, 'isLoaded'), true, "precond - Parent comment is loaded");
  equal(get(parentComment, 'isDirty'), false, "precond - Parent comment is not dirty");
  equal(get(childComment, 'isPending'), false, "Child comment is no longer pending on the parent comment");
});

test("when a loaded record depends on the state of another record, it enters the updated pending state", function() {
  var id = 0,
      parentComment, childComment;

  var store = DS.Store.create({
    adapter: DS.Adapter.create({
      createRecord: function(store, type, record) {
        var hash = record.toJSON();
        hash.id = ++id;
        store.didCreateRecord(record, hash);
      },

      updateRecord: function(store, type, record) {
        store.didUpdateRecord(record);
      }
    })
  });

  var Comment = DS.Model.extend({
    title: DS.attr('string')
  });

  childComment = store.createRecord(Comment);

  Ember.run(function() {
    store.commit();
  });

  equal(childComment.get('isDirty'), false, "precond - record is not marked as dirty");
  equal(childComment.get('isNew'), false, "precond - record is not new");

  parentComment = store.createRecord(Comment);
  childComment.waitingOn(parentComment);

  equal(get(childComment, 'isDirty'), true, "child comment is marked as dirty once a dependency has been created");
  equal(get(childComment, 'isPending'), true, "Child comment is pending on the parent comment");

  Ember.run(function() {
    store.commit();
  });

  equal(get(parentComment, 'isLoaded'), true, "precond - Parent comment is loaded");
  equal(get(parentComment, 'isDirty'), false, "precond - Parent comment is not dirty");
  equal(get(childComment, 'isPending'), false, "Child comment is no longer pending on the parent comment");
});

test("when a record depends on another record, we can delete the first record and finish loading the second record", function() {
  var id = 0,
      parentComment, childComment;

  var store = DS.Store.create({
    adapter: DS.Adapter.create({
      createRecord: function(store, type, record) {
        var hash = record.toJSON();
        hash.id = ++id;
        store.didCreateRecord(record, hash);
      },

      updateRecord: function(store, type, record) {
        store.didUpdateRecord(record);
      }
    })
  });

  var Comment = DS.Model.extend({
    title: DS.attr('string')
  });

  parentComment = store.createRecord(Comment);
  childComment = store.createRecord(Comment);

  childComment.waitingOn(parentComment);
  childComment.deleteRecord();

  equal(get(childComment, 'isDeleted'), true, "child record is marked as deleted");
  equal(get(childComment, 'isDirty'), false, "child record should not be dirty since it was deleted and never saved");
  equal(get(parentComment, 'isDirty'), true, "parent comment has not yet been saved");

  Ember.run(function() {
    store.commit();
  });

  equal(get(parentComment, 'isDirty'), false, "parent comment has been saved");
  ok(true, "no exception was thrown");
});<|MERGE_RESOLUTION|>--- conflicted
+++ resolved
@@ -134,7 +134,6 @@
   convertsWhenSet('date', date, dateString);
 });
 
-<<<<<<< HEAD
 test("retrieving properties should return the same value as they would if they were not in the data hash if the record is not loaded", function() {
   var store = DS.Store.create({
     adapter: DS.Adapter.create({
@@ -150,22 +149,25 @@
   var record = store.find(Person, 1);
 
   strictEqual(get(record, 'name'), null, "returns null value");
-=======
+});
+
 test("it should cache attributes", function() {
-  var model = DS.Model._create({
+  var store = DS.Store.create();
+
+  var Post = DS.Model.extend({
     updatedAt: DS.attr('date')
   });
 
   var dateString = "Sat, 31 Dec 2011 00:08:16 GMT";
   var date = new Date(dateString);
 
-  model.send('loadingData');
-  model.send('setData', {});
+  store.load(Post, { id: 1 });
+
+  var model = store.find(Post, 1);
 
   model.set('updatedAt', date);
-  deepEqual(date, get(model, 'updatedAt'), "setting a date returns the same date");
+  strictEqual(date, get(model, 'updatedAt'), "setting a date returns the same date");
   strictEqual(get(model, 'updatedAt'), get(model, 'updatedAt'), "second get still returns the same object");
->>>>>>> 305ff885
 });
 
 test("it can specify which key to use when looking up properties on the hash", function() {
