var Person, store;
var run = Ember.run;

module("integration/adapter/find - Finding Records", {
  setup: function() {
    Person = DS.Model.extend({
      updatedAt: DS.attr('string'),
      name: DS.attr('string'),
      firstName: DS.attr('string'),
      lastName: DS.attr('string')
    });
  },

  teardown: function() {
    run(store, 'destroy');
  }
});

test("It raises an assertion when no type is passed", function() {
  store = createStore({
    person: Person
  });

  expectAssertion(function() {
    store.find();
  }, "You need to pass a type to the store's find method");
});

test("It raises an assertion when `undefined` is passed as id (#1705)", function() {
  store = createStore({
    person: Person
  });

  expectAssertion(function() {
    store.find('person', undefined);
  }, "You may not pass `undefined` as id to the store's find method");

  expectAssertion(function() {
    store.find('person', null);
  }, "You may not pass `null` as id to the store's find method");
});

test("When a single record is requested, the adapter's find method should be called unless it's loaded.", function() {
  expect(2);

  var count = 0;

<<<<<<< HEAD
  store = createStore({
    person: Person,
    adapter: DS.Adapter.extend({
      find: function(store, type, id) {
=======
  store = createStore({ adapter: DS.Adapter.extend({
      find: function(store, type, id, snapshot) {
>>>>>>> 58a00dbe
        equal(type, Person, "the find method is called with the correct type");
        equal(count, 0, "the find method is only called once");

        count++;
        return { id: 1, name: "Braaaahm Dale" };
      }
    })
  });

  run(function() {
    store.find('person', 1);
    store.find('person', 1);
  });
});

test("When a single record is requested multiple times, all .find() calls are resolved after the promise is resolved", function() {
  var deferred = Ember.RSVP.defer();

<<<<<<< HEAD
  store = createStore({
    person: Person,
    adapter: DS.Adapter.extend({
      find:  function(store, type, id) {
=======
  store = createStore({ adapter: DS.Adapter.extend({
      find: function(store, type, id, snapshot) {
>>>>>>> 58a00dbe
        return deferred.promise;
      }
    })
  });

  run(function() {
    store.find('person', 1).then(async(function(person) {
      equal(person.get('id'), "1");
      equal(person.get('name'), "Braaaahm Dale");

      stop();
      deferred.promise.then(function(value) {
        start();
        ok(true, 'expected deferred.promise to fulfill');
      }, function(reason) {
        start();
        ok(false, 'expected deferred.promise to fulfill, but rejected');
      });
    }));
  });

  run(function() {
    store.find('person', 1).then(async(function(post) {
      equal(post.get('id'), "1");
      equal(post.get('name'), "Braaaahm Dale");

      stop();
      deferred.promise.then(function(value) {
        start();
        ok(true, 'expected deferred.promise to fulfill');
      }, function(reason) {
        start();
        ok(false, 'expected deferred.promise to fulfill, but rejected');
      });

    }));
  });

  Ember.run(function() {
    deferred.resolve({ id: 1, name: "Braaaahm Dale" });
  });
});

test("When a single record is requested, and the promise is rejected, .find() is rejected.", function() {
<<<<<<< HEAD
  store = createStore({
    person: Person,
    adapter: DS.Adapter.extend({
      find: function(store, type, id) {
=======
  store = createStore({ adapter: DS.Adapter.extend({
      find: function(store, type, id, snapshot) {
>>>>>>> 58a00dbe
        return Ember.RSVP.reject();
      }
    })
  });

  run(function() {
    store.find('person', 1).then(null, async(function(reason) {
      ok(true, "The rejection handler was called");
    }));
  });
});

test("When a single record is requested, and the promise is rejected, the record should be unloaded.", function() {
  expect(2);

<<<<<<< HEAD
  store = createStore({
    person: Person,
    adapter: DS.Adapter.extend({
      find: function(store, type, id) {
=======
  store = createStore({ adapter: DS.Adapter.extend({
      find: function(store, type, id, snapshot) {
>>>>>>> 58a00dbe
        return Ember.RSVP.reject();
      }
    })
  });

  run(function() {
    store.find('person', 1).then(null, async(function(reason) {
      ok(true, "The rejection handler was called");
    }));
  });

  ok(!store.hasRecordForId('person', 1), "The record has been unloaded");
});<|MERGE_RESOLUTION|>--- conflicted
+++ resolved
@@ -45,15 +45,10 @@
 
   var count = 0;
 
-<<<<<<< HEAD
   store = createStore({
     person: Person,
     adapter: DS.Adapter.extend({
-      find: function(store, type, id) {
-=======
-  store = createStore({ adapter: DS.Adapter.extend({
       find: function(store, type, id, snapshot) {
->>>>>>> 58a00dbe
         equal(type, Person, "the find method is called with the correct type");
         equal(count, 0, "the find method is only called once");
 
@@ -72,15 +67,10 @@
 test("When a single record is requested multiple times, all .find() calls are resolved after the promise is resolved", function() {
   var deferred = Ember.RSVP.defer();
 
-<<<<<<< HEAD
   store = createStore({
     person: Person,
     adapter: DS.Adapter.extend({
-      find:  function(store, type, id) {
-=======
-  store = createStore({ adapter: DS.Adapter.extend({
-      find: function(store, type, id, snapshot) {
->>>>>>> 58a00dbe
+      find:  function(store, type, id, snapshot) {
         return deferred.promise;
       }
     })
@@ -125,15 +115,10 @@
 });
 
 test("When a single record is requested, and the promise is rejected, .find() is rejected.", function() {
-<<<<<<< HEAD
   store = createStore({
     person: Person,
     adapter: DS.Adapter.extend({
-      find: function(store, type, id) {
-=======
-  store = createStore({ adapter: DS.Adapter.extend({
       find: function(store, type, id, snapshot) {
->>>>>>> 58a00dbe
         return Ember.RSVP.reject();
       }
     })
@@ -149,15 +134,10 @@
 test("When a single record is requested, and the promise is rejected, the record should be unloaded.", function() {
   expect(2);
 
-<<<<<<< HEAD
   store = createStore({
     person: Person,
     adapter: DS.Adapter.extend({
-      find: function(store, type, id) {
-=======
-  store = createStore({ adapter: DS.Adapter.extend({
       find: function(store, type, id, snapshot) {
->>>>>>> 58a00dbe
         return Ember.RSVP.reject();
       }
     })
