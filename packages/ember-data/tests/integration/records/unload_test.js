var attr = DS.attr;
var belongsTo = DS.belongsTo;
var hasMany = DS.hasMany;
var run = Ember.run;
var env;

var Person = DS.Model.extend({
  name: attr('string'),
  cars: hasMany('car')
});

var Car = DS.Model.extend({
  make: attr('string'),
  model: attr('string'),
  person: belongsTo('person')
});

Person.toString = function() { return "Person"; };

module("integration/unload - Unloading Records", {
  setup: function() {
   env = setupStore({
     person: Person,
     car: Car
   });
  },

  teardown: function() {
    Ember.run(function(){
      env.container.destroy();
    });
  }
});

test("can unload a single record", function () {
  var adam;
  run(function(){
    adam = env.store.push('person', {id: 1, name: "Adam Sunderland"});
  });

  Ember.run(function(){
    adam.unloadRecord();
  });

  equal(env.store.all('person').get('length'), 0);
});

test("can unload all records for a given type", function () {
<<<<<<< HEAD
  var adam, bob;
  run(function(){
    adam = env.store.push('person', {id: 1, name: "Adam Sunderland"});
    bob = env.store.push('person', {id: 2, name: "Bob Bobson"});
  });
=======
  env.store.push('person', {id: 1, name: "Adam Sunderland"});
  env.store.push('person', {id: 2, name: "Bob Bobson"});
>>>>>>> d5f19518

  Ember.run(function(){
    env.store.unloadAll('person');
  });

  equal(env.store.all('person').get('length'), 0);
});

test("removes findAllCache after unloading all records", function () {
<<<<<<< HEAD
  var adam, bob;
  run(function(){
    adam = env.store.push('person', {id: 1, name: "Adam Sunderland"});
    bob = env.store.push('person', {id: 2, name: "Bob Bobson"});
  });
=======
  env.store.push('person', {id: 1, name: "Adam Sunderland"});
  env.store.push('person', {id: 2, name: "Bob Bobson"});
>>>>>>> d5f19518

  Ember.run(function(){
    env.store.all('person');
    env.store.unloadAll('person');
  });

  equal(env.store.all('person').get('length'), 0);
});

test("unloading all records also updates record array from all()", function() {
<<<<<<< HEAD
  var adam, bob;
  run(function(){
    adam = env.store.push('person', {id: 1, name: "Adam Sunderland"});
    bob = env.store.push('person', {id: 2, name: "Bob Bobson"});
  });
=======
  env.store.push('person', {id: 1, name: "Adam Sunderland"});
  env.store.push('person', {id: 2, name: "Bob Bobson"});
>>>>>>> d5f19518
  var all = env.store.all('person');

  equal(all.get('length'), 2);

  Ember.run(function(){
    env.store.unloadAll('person');
  });

  equal(all.get('length'), 0);
});


//TODO(Igor) think about how this works with ssot and unloading
test("unloading a record also clears it's relationship", function() {
<<<<<<< HEAD
  var adam, bob;
  run(function(){
    adam = env.store.push('person', {
      id: 1,
      name: "Adam Sunderland",
      cars: [1]
    });
  });

  run(function(){
    bob = env.store.push('car', {
      id: 1,
      make: "Lotus",
      model: "Exige",
      person: 1
    });
=======
  env.store.push('person', {
    id: 1,
    name: "Adam Sunderland",
    cars: [1]
  });

  env.store.push('car', {
    id: 1,
    make: "Lotus",
    model: "Exige",
    person: 1
>>>>>>> d5f19518
  });

  run(env.store, 'find', 'person', 1).then(function(person){
    equal(person.get('cars.length'), 1, 'aaaa');

    Ember.run(function(){
      person.unloadRecord();
    });

    equal(person.get('cars.length'), undefined);
  });
});<|MERGE_RESOLUTION|>--- conflicted
+++ resolved
@@ -46,16 +46,11 @@
 });
 
 test("can unload all records for a given type", function () {
-<<<<<<< HEAD
   var adam, bob;
   run(function(){
     adam = env.store.push('person', {id: 1, name: "Adam Sunderland"});
     bob = env.store.push('person', {id: 2, name: "Bob Bobson"});
   });
-=======
-  env.store.push('person', {id: 1, name: "Adam Sunderland"});
-  env.store.push('person', {id: 2, name: "Bob Bobson"});
->>>>>>> d5f19518
 
   Ember.run(function(){
     env.store.unloadAll('person');
@@ -65,16 +60,11 @@
 });
 
 test("removes findAllCache after unloading all records", function () {
-<<<<<<< HEAD
   var adam, bob;
   run(function(){
     adam = env.store.push('person', {id: 1, name: "Adam Sunderland"});
     bob = env.store.push('person', {id: 2, name: "Bob Bobson"});
   });
-=======
-  env.store.push('person', {id: 1, name: "Adam Sunderland"});
-  env.store.push('person', {id: 2, name: "Bob Bobson"});
->>>>>>> d5f19518
 
   Ember.run(function(){
     env.store.all('person');
@@ -85,16 +75,11 @@
 });
 
 test("unloading all records also updates record array from all()", function() {
-<<<<<<< HEAD
   var adam, bob;
   run(function(){
     adam = env.store.push('person', {id: 1, name: "Adam Sunderland"});
     bob = env.store.push('person', {id: 2, name: "Bob Bobson"});
   });
-=======
-  env.store.push('person', {id: 1, name: "Adam Sunderland"});
-  env.store.push('person', {id: 2, name: "Bob Bobson"});
->>>>>>> d5f19518
   var all = env.store.all('person');
 
   equal(all.get('length'), 2);
@@ -109,7 +94,6 @@
 
 //TODO(Igor) think about how this works with ssot and unloading
 test("unloading a record also clears it's relationship", function() {
-<<<<<<< HEAD
   var adam, bob;
   run(function(){
     adam = env.store.push('person', {
@@ -126,19 +110,6 @@
       model: "Exige",
       person: 1
     });
-=======
-  env.store.push('person', {
-    id: 1,
-    name: "Adam Sunderland",
-    cars: [1]
-  });
-
-  env.store.push('car', {
-    id: 1,
-    make: "Lotus",
-    model: "Exige",
-    person: 1
->>>>>>> d5f19518
   });
 
   run(env.store, 'find', 'person', 1).then(function(person){
