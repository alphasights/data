--- conflicted
+++ resolved
@@ -171,21 +171,16 @@
 
     this.ajax(this.buildURL(root, id), "GET", {
       success: function(json) {
-<<<<<<< HEAD
-        this.sideload(store, type, json, root);
-        store.load(type, id, json[root]);
-=======
-        this.didFindRecord(store, type, json);
->>>>>>> 7f1b03fd
-      }
-    });
-  },
-
-  didFindRecord: function(store, type, json) {
-    var root = this.rootForType(type);
-
-    this.sideload(store, type, json, root);
-    store.load(type, json[root]);
+        this.didFindRecord(store, type, json, id);
+      }
+    });
+  },
+
+  didFindRecord: function(store, type, json, id) {
+    var root = this.rootForType(type);
+
+    this.sideload(store, type, json, root);
+    store.load(type, id, json[root]);
   },
 
   findAll: function(store, type, since) {
