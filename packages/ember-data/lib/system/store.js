/*globals Ember*/
/*jshint eqnull:true*/

/**
  @module ember-data
*/

import normalizeModelName from "ember-data/system/normalize-model-name";
import {
  InvalidError,
  Adapter
} from "ember-data/system/adapter";
import {
  Map
} from "ember-data/system/map";

import {
  promiseArray,
  promiseObject
} from "ember-data/system/promise-proxies";

import {
  _bind,
  _guard,
  _objectIsAlive
} from "ember-data/system/store/common";

import {
  serializerForAdapter
} from "ember-data/system/store/serializers";

import {
  _find,
  _findMany,
  _findHasMany,
  _findBelongsTo,
  _findAll,
  _findQuery
} from "ember-data/system/store/finders";

import coerceId from "ember-data/system/coerce-id";

import RecordArrayManager from "ember-data/system/record-array-manager";

import InternalModel from "ember-data/system/model/internal-model";
import Model from "ember-data/system/model";

var Backburner = Ember.Backburner || Ember.__loader.require('backburner')['default'] || Ember.__loader.require('backburner')['Backburner'];

//Shim Backburner.join
if (!Backburner.prototype.join) {
  var isString = function(suspect) {
    return typeof suspect === 'string';
  };

  Backburner.prototype.join = function(/*target, method, args */) {
    var method, target;

    if (this.currentInstance) {
      var length = arguments.length;
      if (length === 1) {
        method = arguments[0];
        target = null;
      } else {
        target = arguments[0];
        method = arguments[1];
      }

      if (isString(method)) {
        method = target[method];
      }

      if (length === 1) {
        return method();
      } else if (length === 2) {
        return method.call(target);
      } else {
        var args = new Array(length - 2);
        for (var i =0, l = length - 2; i < l; i++) {
          args[i] = arguments[i + 2];
        }
        return method.apply(target, args);
      }
    } else {
      return this.run.apply(this, arguments);
    }
  };
}


//Get the materialized model from the internalModel/promise that returns
//an internal model and return it in a promiseObject. Useful for returning
//from find methods
function promiseRecord(internalModel, label) {
  //TODO cleanup
  var toReturn = internalModel;
  if (!internalModel.then) {
    toReturn = internalModel.getRecord();
  } else {
    toReturn = internalModel.then((model) => model.getRecord());
  }
  return promiseObject(toReturn, label);
}

var get = Ember.get;
var set = Ember.set;
var once = Ember.run.once;
var isNone = Ember.isNone;
var forEach = Ember.EnumerableUtils.forEach;
var indexOf = Ember.EnumerableUtils.indexOf;
var map = Ember.EnumerableUtils.map;
var Promise = Ember.RSVP.Promise;
var copy = Ember.copy;
var Store;

var Service = Ember.Service;
if (!Service) {
  Service = Ember.Object;
}

// Implementors Note:
//
//   The variables in this file are consistently named according to the following
//   scheme:
//
//   * +id+ means an identifier managed by an external source, provided inside
//     the data provided by that source. These are always coerced to be strings
//     before being used internally.
//   * +clientId+ means a transient numerical identifier generated at runtime by
//     the data store. It is important primarily because newly created objects may
//     not yet have an externally generated id.
//   * +internalModel+ means a record internalModel object, which holds metadata about a
//     record, even if it has not yet been fully materialized.
//   * +type+ means a DS.Model.

/**
  The store contains all of the data for records loaded from the server.
  It is also responsible for creating instances of `DS.Model` that wrap
  the individual data for a record, so that they can be bound to in your
  Handlebars templates.

  Define your application's store like this:

  ```javascript
  MyApp.ApplicationStore = DS.Store.extend();
  ```

  Most Ember.js applications will only have a single `DS.Store` that is
  automatically created by their `Ember.Application`.

  You can retrieve models from the store in several ways. To retrieve a record
  for a specific id, use `DS.Store`'s `find()` method:

  ```javascript
  store.find('person', 123).then(function (person) {
  });
  ```

  By default, the store will talk to your backend using a standard
  REST mechanism. You can customize how the store talks to your
  backend by specifying a custom adapter:

  ```javascript
  MyApp.ApplicationAdapter = MyApp.CustomAdapter
  ```

  You can learn more about writing a custom adapter by reading the `DS.Adapter`
  documentation.

  ### Store createRecord() vs. push() vs. pushPayload()

  The store provides multiple ways to create new record objects. They have
  some subtle differences in their use which are detailed below:

  [createRecord](#method_createRecord) is used for creating new
  records on the client side. This will return a new record in the
  `created.uncommitted` state. In order to persist this record to the
  backend you will need to call `record.save()`.

  [push](#method_push) is used to notify Ember Data's store of new or
  updated records that exist in the backend. This will return a record
  in the `loaded.saved` state. The primary use-case for `store#push` is
  to notify Ember Data about record updates (full or partial) that happen
  outside of the normal adapter methods (for example
  [SSE](http://dev.w3.org/html5/eventsource/) or [Web
  Sockets](http://www.w3.org/TR/2009/WD-websockets-20091222/)).

  [pushPayload](#method_pushPayload) is a convenience wrapper for
  `store#push` that will deserialize payloads if the
  Serializer implements a `pushPayload` method.

  Note: When creating a new record using any of the above methods
  Ember Data will update `DS.RecordArray`s such as those returned by
  `store#all()`, `store#findAll()` or `store#filter()`. This means any
  data bindings or computed properties that depend on the RecordArray
  will automatically be synced to include the new or updated record
  values.

  @class Store
  @namespace DS
  @extends Ember.Service
*/
Store = Service.extend({

  /**
    @method init
    @private
  */
  init: function() {
    this._backburner = new Backburner(['normalizeRelationships', 'syncRelationships', 'finished']);
    // internal bookkeeping; not observable
    this.typeMaps = {};
    this.recordArrayManager = RecordArrayManager.create({
      store: this
    });
    this._pendingSave = [];
    this._containerCache = Ember.create(null);
    //Used to keep track of all the find requests that need to be coalesced
    this._pendingFetch = Map.create();
  },

  /**
    The adapter to use to communicate to a backend server or other persistence layer.

    This can be specified as an instance, class, or string.

    If you want to specify `App.CustomAdapter` as a string, do:

    ```js
    adapter: 'custom'
    ```

    @property adapter
    @default DS.RESTAdapter
    @type {(DS.Adapter|String)}
  */
  adapter: '-rest',

  /**
    Returns a JSON representation of the record using a custom
    type-specific serializer, if one exists.

    The available options are:

    * `includeId`: `true` if the record's ID should be included in
      the JSON representation

    @method serialize
    @private
    @param {DS.Model} record the record to serialize
    @param {Object} options an options hash
  */
  serialize: function(record, options) {
    var snapshot = record._internalModel.createSnapshot();
    return snapshot.serialize(options);
  },

  /**
    This property returns the adapter, after resolving a possible
    string key.

    If the supplied `adapter` was a class, or a String property
    path resolved to a class, this property will instantiate the
    class.

    This property is cacheable, so the same instance of a specified
    adapter class should be used for the lifetime of the store.

    @property defaultAdapter
    @private
    @return DS.Adapter
  */
  defaultAdapter: Ember.computed('adapter', function() {
    var adapter = get(this, 'adapter');

    Ember.assert('You tried to set `adapter` property to an instance of `DS.Adapter`, where it should be a name or a factory', !(adapter instanceof Adapter));

    if (typeof adapter === 'string') {
      adapter = this.container.lookup('adapter:' + adapter) || this.container.lookup('adapter:application') || this.container.lookup('adapter:-rest');
    }

    if (DS.Adapter.detect(adapter)) {
      adapter = adapter.create({
        container: this.container,
        store: this
      });
    }

    return adapter;
  }),

  // .....................
  // . CREATE NEW RECORD .
  // .....................

  /**
    Create a new record in the current store. The properties passed
    to this method are set on the newly created record.

    To create a new instance of `App.Post`:

    ```js
    store.createRecord('post', {
      title: "Rails is omakase"
    });
    ```

    @method createRecord
    @param {String} modelName
    @param {Object} inputProperties a hash of properties to set on the
      newly created record.
    @return {DS.Model} record
  */
  createRecord: function(modelName, inputProperties) {
    Ember.assert('Passing classes to store methods has been removed. Please pass a dasherized string instead of '+ Ember.inspect(modelName), typeof modelName === 'string');
    var typeClass = this.modelFor(modelName);
    var properties = copy(inputProperties) || Ember.create(null);

    // If the passed properties do not include a primary key,
    // give the adapter an opportunity to generate one. Typically,
    // client-side ID generators will use something like uuid.js
    // to avoid conflicts.

    if (isNone(properties.id)) {
      properties.id = this._generateId(modelName, properties);
    }

    // Coerce ID to a string
    properties.id = coerceId(properties.id);

    var internalModel = this.buildInternalModel(typeClass, properties.id);
    var record = internalModel.getRecord();

    // Move the record out of its initial `empty` state into
    // the `loaded` state.
    internalModel.loadedData();

    // Set the properties specified on the record.
    record.setProperties(properties);

    internalModel.eachRelationship(function(key, descriptor) {
      internalModel._relationships[key].setHasData(true);
    });

    return record;
  },

  /**
    If possible, this method asks the adapter to generate an ID for
    a newly created record.

    @method _generateId
    @private
    @param {String} modelName
    @param {Object} properties from the new record
    @return {String} if the adapter can generate one, an ID
  */
  _generateId: function(modelName, properties) {
    var adapter = this.adapterFor(modelName);

    if (adapter && adapter.generateIdForRecord) {
      return adapter.generateIdForRecord(this, modelName, properties);
    }

    return null;
  },

  // .................
  // . DELETE RECORD .
  // .................

  /**
    For symmetry, a record can be deleted via the store.

    Example

    ```javascript
    var post = store.createRecord('post', {
      title: "Rails is omakase"
    });

    store.deleteRecord(post);
    ```

    @method deleteRecord
    @param {DS.Model} record
  */
  deleteRecord: function(record) {
    record.deleteRecord();
  },

  /**
    For symmetry, a record can be unloaded via the store. Only
    non-dirty records can be unloaded.

    Example

    ```javascript
    store.find('post', 1).then(function(post) {
      store.unloadRecord(post);
    });
    ```

    @method unloadRecord
    @param {DS.Model} record
  */
  unloadRecord: function(record) {
    record.unloadRecord();
  },

  // ................
  // . FIND RECORDS .
  // ................

  /**
    This is the main entry point into finding records. The first parameter to
    this method is the model's name as a string.

    ---

    To find a record by ID, pass the `id` as the second parameter:

    ```javascript
    store.find('person', 1);
    ```

    The `find` method will always return a **promise** that will be resolved
    with the record. If the record was already in the store, the promise will
    be resolved immediately. Otherwise, the store will ask the adapter's `find`
    method to find the necessary data.

    The `find` method will always resolve its promise with the same object for
    a given type and `id`.

    ---

    You can optionally `preload` specific attributes and relationships that you know of
    by passing them as the third argument to find.

    For example, if your Ember route looks like `/posts/1/comments/2` and your API route
    for the comment also looks like `/posts/1/comments/2` if you want to fetch the comment
    without fetching the post you can pass in the post to the `find` call:

    ```javascript
    store.find('comment', 2, {post: 1});
    ```

    If you have access to the post model you can also pass the model itself:

    ```javascript
    store.find('post', 1).then(function (myPostModel) {
      store.find('comment', 2, {post: myPostModel});
    });
    ```

    This way, your adapter's `find` or `buildURL` method will be able to look up the
    relationship on the record and construct the nested URL without having to first
    fetch the post.

    ---

    To find all records for a type, call `find` with no additional parameters:

    ```javascript
    store.find('person');
    ```

    This will ask the adapter's `findAll` method to find the records for the
    given type, and return a promise that will be resolved once the server
    returns the values. The promise will resolve into all records of this type
    present in the store, even if the server only returns a subset of them.

    ---

    To find a record by a query, call `find` with a hash as the second
    parameter:

    ```javascript
    store.find('person', { page: 1 });
    ```

    By passing an object `{page: 1}` as an argument to the find method, it
    delegates to the adapter's findQuery method. The adapter then makes
    a call to the server, transforming the object `{page: 1}` as parameters
    that are sent along, and will return a RecordArray when the promise
    resolves.

    Exposing queries this way seems preferable to creating an abstract query
    language for all server-side queries, and then require all adapters to
    implement them.

    The call made to the server, using a Rails backend, will look something like this:

    ```
    Started GET "/api/v1/person?page=1"
    Processing by Api::V1::PersonsController#index as HTML
    Parameters: {"page"=>"1"}
    ```

    If you do something like this:

    ```javascript
    store.find('person', {ids: [1, 2, 3]});
    ```

    The call to the server, using a Rails backend, will look something like this:

    ```
    Started GET "/api/v1/person?ids%5B%5D=1&ids%5B%5D=2&ids%5B%5D=3"
    Processing by Api::V1::PersonsController#index as HTML
    Parameters: {"ids"=>["1", "2", "3"]}
    ```

    @method find
    @param {String} modelName
    @param {(Object|String|Integer|null)} id
    @param {Object} preload - optional set of attributes and relationships passed in either as IDs or as actual models
    @return {Promise} promise
  */
  find: function(modelName, id, preload) {
    Ember.assert("You need to pass a type to the store's find method", arguments.length >= 1);
    Ember.assert("You may not pass `" + id + "` as id to the store's find method", arguments.length === 1 || !Ember.isNone(id));
    Ember.assert('Passing classes to store methods has been removed. Please pass a dasherized string instead of '+ Ember.inspect(modelName), typeof modelName === 'string');

    if (arguments.length === 1) {
      return this.findAll(modelName);
    }

    // We are passed a query instead of an id.
    if (Ember.typeOf(id) === 'object') {
      return this.findQuery(modelName, id);
    }

    return this.findById(modelName, coerceId(id), preload);
  },

  /**
    This method returns a fresh record for a given type and id combination.

    If a record is available for the given type/id combination, then
    it will fetch this record from the store and call `reload()` on it.
    That will fire a request to server and return a promise that will
    resolve once the record has been reloaded.
    If there's no record corresponding in the store it will simply call
    `store.find`.

    Example

    ```javascript
    App.PostRoute = Ember.Route.extend({
      model: function(params) {
        return this.store.fetchById('post', params.post_id);
      }
    });
    ```

    @method fetchById
    @param {String} modelName
    @param {(String|Integer)} id
    @param {Object} preload - optional set of attributes and relationships passed in either as IDs or as actual models
    @return {Promise} promise
  */
  fetchById: function(modelName, id, preload) {
    Ember.assert('Passing classes to store methods has been removed. Please pass a dasherized string instead of '+ Ember.inspect(modelName), typeof modelName === 'string');
    if (this.hasRecordForId(modelName, id)) {
      return this.getById(modelName, id).reload();
    } else {
      return this.find(modelName, id, preload);
    }
  },

  /**
    This method returns a fresh collection from the server, regardless of if there is already records
    in the store or not.

    @method fetchAll
    @param {String} modelName
    @return {Promise} promise
  */
  fetchAll: function(modelName) {
    Ember.assert('Passing classes to store methods has been removed. Please pass a dasherized string instead of '+ Ember.inspect(modelName), typeof modelName === 'string');
    var typeClass = this.modelFor(modelName);

    return this._fetchAll(typeClass, this.all(modelName));
  },

  /**
    @method fetch
    @param {String} modelName
    @param {(String|Integer)} id
    @param {Object} preload - optional set of attributes and relationships passed in either as IDs or as actual models
    @return {Promise} promise
    @deprecated Use [fetchById](#method_fetchById) instead
  */
  fetch: function(modelName, id, preload) {
    Ember.assert('Passing classes to store methods has been removed. Please pass a dasherized string instead of '+ Ember.inspect(modelName), typeof modelName === 'string');
    Ember.deprecate('Using store.fetch() has been deprecated. Use store.fetchById for fetching individual records or store.fetchAll for collections');
    return this.fetchById(modelName, id, preload);
  },

  /**
    This method returns a record for a given type and id combination.

    @method findById
    @private
    @param {String} modelName
    @param {(String|Integer)} id
    @param {Object} preload - optional set of attributes and relationships passed in either as IDs or as actual models
    @return {Promise} promise
  */
  findById: function(modelName, id, preload) {
    Ember.assert('Passing classes to store methods has been removed. Please pass a dasherized string instead of '+ Ember.inspect(modelName), typeof modelName === 'string');
    var internalModel = this._internalModelForId(modelName, id);

    return this._findByInternalModel(internalModel, preload);
  },

  _findByInternalModel: function(internalModel, preload) {
    var fetchedInternalModel;

    if (preload) {
      internalModel._preloadData(preload);
    }

    if (internalModel.isEmpty()) {
      fetchedInternalModel = this.scheduleFetch(internalModel);
      //TODO double check about reloading
    } else if (internalModel.isLoading()) {
      fetchedInternalModel = internalModel._loadingPromise;
    }

    return promiseRecord(fetchedInternalModel || internalModel, "DS: Store#findByRecord " + internalModel.typeKey + " with id: " + get(internalModel, 'id'));
  },
  /**
    This method makes a series of requests to the adapter's `find` method
    and returns a promise that resolves once they are all loaded.

    @private
    @method findByIds
    @param {String} modelName
    @param {Array} ids
    @return {Promise} promise
  */
  findByIds: function(modelName, ids) {
    Ember.assert('Passing classes to store methods has been removed. Please pass a dasherized string instead of '+ Ember.inspect(modelName), typeof modelName === 'string');
    var store = this;

    return promiseArray(Ember.RSVP.all(map(ids, function(id) {
      return store.findById(modelName, id);
    })).then(Ember.A, null, "DS: Store#findByIds of " + modelName + " complete"));
  },

  /**
    This method is called by `findById` if it discovers that a particular
    type/id pair hasn't been loaded yet to kick off a request to the
    adapter.

    @method fetchRecord
    @private
    @param {InternalModel} internalModel model
    @return {Promise} promise
  */
  fetchRecord: function(internalModel) {
    var typeClass = internalModel.type;
    var id = internalModel.id;
    var adapter = this.adapterFor(typeClass.modelName);

    Ember.assert("You tried to find a record but you have no adapter (for " + typeClass + ")", adapter);
    Ember.assert("You tried to find a record but your adapter (for " + typeClass + ") does not implement 'find'", typeof adapter.find === 'function');

    var promise = _find(adapter, this, typeClass, id, internalModel);
    return promise;
  },

  scheduleFetchMany: function(records) {
    var internalModels = map(records, function(record) { return record._internalModel; });
    return Promise.all(map(internalModels, this.scheduleFetch, this));
  },

  scheduleFetch: function(internalModel) {
    var typeClass = internalModel.type;

    if (internalModel._loadingPromise) { return internalModel._loadingPromise; }

    var resolver = Ember.RSVP.defer('Fetching ' + typeClass + 'with id: ' + internalModel.id);
    var recordResolverPair = {
      record: internalModel,
      resolver: resolver
    };
    var promise = resolver.promise;

    internalModel.loadingData(promise);

    if (!this._pendingFetch.get(typeClass)) {
      this._pendingFetch.set(typeClass, [recordResolverPair]);
    } else {
      this._pendingFetch.get(typeClass).push(recordResolverPair);
    }
    Ember.run.scheduleOnce('afterRender', this, this.flushAllPendingFetches);

    return promise;
  },

  flushAllPendingFetches: function() {
    if (this.isDestroyed || this.isDestroying) {
      return;
    }

    this._pendingFetch.forEach(this._flushPendingFetchForType, this);
    this._pendingFetch = Map.create();
  },

  _flushPendingFetchForType: function (recordResolverPairs, typeClass) {
    var store = this;
    var adapter = store.adapterFor(typeClass.modelName);
    var shouldCoalesce = !!adapter.findMany && adapter.coalesceFindRequests;
    var records = Ember.A(recordResolverPairs).mapBy('record');

    function _fetchRecord(recordResolverPair) {
      recordResolverPair.resolver.resolve(store.fetchRecord(recordResolverPair.record));
    }

    function resolveFoundRecords(records) {
      forEach(records, function(record) {
        var pair = Ember.A(recordResolverPairs).findBy('record', record);
        if (pair) {
          var resolver = pair.resolver;
          resolver.resolve(record);
        }
      });
      return records;
    }

    function makeMissingRecordsRejector(requestedRecords) {
      return function rejectMissingRecords(resolvedRecords) {
        resolvedRecords = Ember.A(resolvedRecords);
        var missingRecords = requestedRecords.reject(function(record) {
          return resolvedRecords.contains(record);
        });
        if (missingRecords.length) {
          Ember.warn('Ember Data expected to find records with the following ids in the adapter response but they were missing: ' + Ember.inspect(Ember.A(missingRecords).mapBy('id')), false);
        }
        rejectRecords(missingRecords);
      };
    }

    function makeRecordsRejector(records) {
      return function (error) {
        rejectRecords(records, error);
      };
    }

    function rejectRecords(records, error) {
      forEach(records, function(record) {
        var pair = Ember.A(recordResolverPairs).findBy('record', record);
        if (pair) {
          var resolver = pair.resolver;
          resolver.reject(error);
        }
      });
    }

    if (recordResolverPairs.length === 1) {
      _fetchRecord(recordResolverPairs[0]);
    } else if (shouldCoalesce) {

      // TODO: Improve records => snapshots => records => snapshots
      //
      // We want to provide records to all store methods and snapshots to all
      // adapter methods. To make sure we're doing that we're providing an array
      // of snapshots to adapter.groupRecordsForFindMany(), which in turn will
      // return grouped snapshots instead of grouped records.
      //
      // But since the _findMany() finder is a store method we need to get the
      // records from the grouped snapshots even though the _findMany() finder
      // will once again convert the records to snapshots for adapter.findMany()

      var snapshots = Ember.A(records).invoke('createSnapshot');
      var groups = adapter.groupRecordsForFindMany(this, snapshots);
      forEach(groups, function (groupOfSnapshots) {
        var groupOfRecords = Ember.A(groupOfSnapshots).mapBy('_internalModel');
        var requestedRecords = Ember.A(groupOfRecords);
        var ids = requestedRecords.mapBy('id');
        if (ids.length > 1) {
          _findMany(adapter, store, typeClass, ids, requestedRecords).
            then(resolveFoundRecords).
            then(makeMissingRecordsRejector(requestedRecords)).
            then(null, makeRecordsRejector(requestedRecords));
        } else if (ids.length === 1) {
          var pair = Ember.A(recordResolverPairs).findBy('record', groupOfRecords[0]);
          _fetchRecord(pair);
        } else {
          Ember.assert("You cannot return an empty array from adapter's method groupRecordsForFindMany", false);
        }
      });
    } else {
      forEach(recordResolverPairs, _fetchRecord);
    }
  },

  /**
    Get a record by a given type and ID without triggering a fetch.

    This method will synchronously return the record if it is available in the store,
    otherwise it will return `null`. A record is available if it has been fetched earlier, or
    pushed manually into the store.

    _Note: This is an synchronous method and does not return a promise._

    ```js
    var post = store.getById('post', 1);

    post.get('id'); // 1
    ```

    @method getById
<<<<<<< HEAD
    @param {String} modelName
    @param {String|Integer} id
    @return {DS.Model|null} record
=======
    @param {(String|DS.Model)} type
    @param {(String|Integer)} id
    @return {(DS.Model|null)} record
>>>>>>> cf87126c
  */
  getById: function(modelName, id) {
    Ember.assert('Passing classes to store methods has been removed. Please pass a dasherized string instead of '+ Ember.inspect(modelName), typeof modelName === 'string');
    if (this.hasRecordForId(modelName, id)) {
      return this._internalModelForId(modelName, id).getRecord();
    } else {
      return null;
    }
  },

  /**
    This method is called by the record's `reload` method.

    This method calls the adapter's `find` method, which returns a promise. When
    **that** promise resolves, `reloadRecord` will resolve the promise returned
    by the record's `reload`.

    @method reloadRecord
    @private
    @param {DS.Model} internalModel
    @return {Promise} promise
  */
  reloadRecord: function(internalModel) {
    var modelName = internalModel.type.modelName;
    var adapter = this.adapterFor(modelName);
    var id = internalModel.id;

    Ember.assert("You cannot reload a record without an ID", id);
    Ember.assert("You tried to reload a record but you have no adapter (for " + modelName + ")", adapter);
    Ember.assert("You tried to reload a record but your adapter does not implement `find`", typeof adapter.find === 'function');

    return this.scheduleFetch(internalModel);
  },

  /**
    Returns true if a record for a given type and ID is already loaded.

    @method hasRecordForId
    @param {(String|DS.Model)} modelName
    @param {(String|Integer)} inputId
    @return {Boolean}
  */
  hasRecordForId: function(modelName, inputId) {
    Ember.assert('Passing classes to store methods has been removed. Please pass a dasherized string instead of '+ Ember.inspect(modelName), typeof modelName === 'string');
    var typeClass = this.modelFor(modelName);
    var id = coerceId(inputId);
    var internalModel = this.typeMapFor(typeClass).idToRecord[id];
    return !!internalModel && internalModel.isLoaded();
  },

  /**
    Returns id record for a given type and ID. If one isn't already loaded,
    it builds a new record and leaves it in the `empty` state.

    @method recordForId
    @private
    @param {String} modelName
    @param {(String|Integer)} id
    @return {DS.Model} record
  */
  recordForId: function(modelName, id) {
    Ember.assert('Passing classes to store methods has been removed. Please pass a dasherized string instead of '+ Ember.inspect(modelName), typeof modelName === 'string');
    return this._internalModelForId(modelName, id).getRecord();
  },

  _internalModelForId: function(typeName, inputId) {
    var typeClass = this.modelFor(typeName);
    var id = coerceId(inputId);
    var idToRecord = this.typeMapFor(typeClass).idToRecord;
    var record = idToRecord[id];

    if (!record || !idToRecord[id]) {
      record = this.buildInternalModel(typeClass, id);
    }

    return record;
  },



  /**
    @method findMany
    @private
    @param {Array} internalModels
    @return {Promise} promise
  */
  findMany: function(internalModels) {
    var store = this;
    return Promise.all(map(internalModels, function(internalModel) {
      return store._findByInternalModel(internalModel);
    }));
  },


  /**
    If a relationship was originally populated by the adapter as a link
    (as opposed to a list of IDs), this method is called when the
    relationship is fetched.

    The link (which is usually a URL) is passed through unchanged, so the
    adapter can make whatever request it wants.

    The usual use-case is for the server to register a URL as a link, and
    then use that URL in the future to make a request for the relationship.

    @method findHasMany
    @private
    @param {DS.Model} owner
    @param {any} link
    @param {(String|DS.Model)} type
    @return {Promise} promise
  */
  findHasMany: function(owner, link, type) {
    var adapter = this.adapterFor(owner.type.modelName);

    Ember.assert("You tried to load a hasMany relationship but you have no adapter (for " + owner.type + ")", adapter);
    Ember.assert("You tried to load a hasMany relationship from a specified `link` in the original payload but your adapter does not implement `findHasMany`", typeof adapter.findHasMany === 'function');

    return _findHasMany(adapter, this, owner, link, type);
  },

  /**
    @method findBelongsTo
    @private
    @param {DS.Model} owner
    @param {any} link
    @param {Relationship} relationship
    @return {Promise} promise
  */
  findBelongsTo: function(owner, link, relationship) {
    var adapter = this.adapterFor(owner.type.modelName);

    Ember.assert("You tried to load a belongsTo relationship but you have no adapter (for " + owner.type + ")", adapter);
    Ember.assert("You tried to load a belongsTo relationship from a specified `link` in the original payload but your adapter does not implement `findBelongsTo`", typeof adapter.findBelongsTo === 'function');

    return _findBelongsTo(adapter, this, owner, link, relationship);
  },

  /**
    This method delegates a query to the adapter. This is the one place where
    adapter-level semantics are exposed to the application.

    Exposing queries this way seems preferable to creating an abstract query
    language for all server-side queries, and then require all adapters to
    implement them.

    This method returns a promise, which is resolved with a `RecordArray`
    once the server returns.

    @method findQuery
    @private
<<<<<<< HEAD
    @param {String} modelName
=======
    @param {(String|DS.Model)} typeName
>>>>>>> cf87126c
    @param {any} query an opaque query to be used by the adapter
    @return {Promise} promise
  */
  findQuery: function(modelName, query) {
    Ember.assert('Passing classes to store methods has been removed. Please pass a dasherized string instead of '+ Ember.inspect(modelName), typeof modelName === 'string');
    var typeClass = this.modelFor(modelName);
    var array = this.recordArrayManager
      .createAdapterPopulatedRecordArray(typeClass, query);

    var adapter = this.adapterFor(modelName);

    Ember.assert("You tried to load a query but you have no adapter (for " + typeClass + ")", adapter);
    Ember.assert("You tried to load a query but your adapter does not implement `findQuery`", typeof adapter.findQuery === 'function');

    return promiseArray(_findQuery(adapter, this, typeClass, query, array));
  },

  /**
    This method returns an array of all records adapter can find.
    It triggers the adapter's `findAll` method to give it an opportunity to populate
    the array with records of that type.

    @method findAll
    @private
    @param {String} modelName
    @return {DS.AdapterPopulatedRecordArray}
  */
  findAll: function(modelName) {
    Ember.assert('Passing classes to store methods has been removed. Please pass a dasherized string instead of '+ Ember.inspect(modelName), typeof modelName === 'string');
    return this.fetchAll(modelName);
  },

  /**
    @method _fetchAll
    @private
    @param {DS.Model} typeClass
    @param {DS.RecordArray} array
    @return {Promise} promise
  */
  _fetchAll: function(typeClass, array) {
    var adapter = this.adapterFor(typeClass.modelName);
    var sinceToken = this.typeMapFor(typeClass).metadata.since;

    set(array, 'isUpdating', true);

    Ember.assert("You tried to load all records but you have no adapter (for " + typeClass + ")", adapter);
    Ember.assert("You tried to load all records but your adapter does not implement `findAll`", typeof adapter.findAll === 'function');

    return promiseArray(_findAll(adapter, this, typeClass, sinceToken));
  },

  /**
    @method didUpdateAll
    @param {DS.Model} typeClass
    @private
  */
  didUpdateAll: function(typeClass) {
    var findAllCache = this.typeMapFor(typeClass).findAllCache;
    set(findAllCache, 'isUpdating', false);
  },

  /**
    This method returns a filtered array that contains all of the
    known records for a given type in the store.

    Note that because it's just a filter, the result will contain any
    locally created records of the type, however, it will not make a
    request to the backend to retrieve additional records. If you
    would like to request all the records from the backend please use
    [store.find](#method_find).

    Also note that multiple calls to `all` for a given type will always
    return the same `RecordArray`.

    Example

    ```javascript
    var localPosts = store.all('post');
    ```

    @method all
    @param {String} modelName
    @return {DS.RecordArray}
  */
  all: function(modelName) {
    Ember.assert('Passing classes to store methods has been removed. Please pass a dasherized string instead of '+ Ember.inspect(modelName), typeof modelName === 'string');
    var typeClass = this.modelFor(modelName);
    var typeMap = this.typeMapFor(typeClass);
    var findAllCache = typeMap.findAllCache;

    if (findAllCache) {
      this.recordArrayManager.updateFilter(findAllCache, typeClass);
      return findAllCache;
    }

    var array = this.recordArrayManager.createRecordArray(typeClass);

    typeMap.findAllCache = array;
    return array;
  },

  /**
   This method unloads all records in the store.

   Optionally you can pass a type which unload all records for a given type.

   ```javascript
   store.unloadAll();
   store.unloadAll('post');
   ```

   @method unloadAll
   @param {String=} modelName
  */
  unloadAll: function(modelName) {
    Ember.assert('Passing classes to store methods has been removed. Please pass a dasherized string instead of '+ Ember.inspect(modelName), !modelName || typeof modelName === 'string');
    if (arguments.length === 0) {
      var typeMaps = this.typeMaps;
      var keys = Ember.keys(typeMaps);

      var types = map(keys, byType);

      forEach(types, this.unloadAll, this);
    } else {
      var typeClass = this.modelFor(modelName);
      var typeMap = this.typeMapFor(typeClass);
      var records = typeMap.records.slice();
      var record;

      for (var i = 0; i < records.length; i++) {
        record = records[i];
        record.unloadRecord();
        record.destroy(); // maybe within unloadRecord
      }

      typeMap.findAllCache = null;
      typeMap.metadata = Ember.create(null);
    }

    function byType(entry) {
      return typeMaps[entry]['type'].modelName;
    }
  },

  /**
    Takes a type and filter function, and returns a live RecordArray that
    remains up to date as new records are loaded into the store or created
    locally.

    The filter function takes a materialized record, and returns true
    if the record should be included in the filter and false if it should
    not.

    Example

    ```javascript
    store.filter('post', function(post) {
      return post.get('unread');
    });
    ```

    The filter function is called once on all records for the type when
    it is created, and then once on each newly loaded or created record.

    If any of a record's properties change, or if it changes state, the
    filter function will be invoked again to determine whether it should
    still be in the array.

    Optionally you can pass a query, which is the equivalent of calling
    [find](#method_find) with that same query, to fetch additional records
    from the server. The results returned by the server could then appear
    in the filter if they match the filter function.

    The query itself is not used to filter records, it's only sent to your
    server for you to be able to do server-side filtering. The filter
    function will be applied on the returned results regardless.

    Example

    ```javascript
    store.filter('post', { unread: true }, function(post) {
      return post.get('unread');
    }).then(function(unreadPosts) {
      unreadPosts.get('length'); // 5
      var unreadPost = unreadPosts.objectAt(0);
      unreadPost.set('unread', false);
      unreadPosts.get('length'); // 4
    });
    ```

    @method filter
<<<<<<< HEAD
    @param {String} modelName
=======
    @param {(String|DS.Model)} type
>>>>>>> cf87126c
    @param {Object} query optional query
    @param {Function} filter
    @return {DS.PromiseArray}
  */
  filter: function(modelName, query, filter) {
    Ember.assert('Passing classes to store methods has been removed. Please pass a dasherized string instead of '+ Ember.inspect(modelName), typeof modelName === 'string');
    var promise;
    var length = arguments.length;
    var array;
    var hasQuery = length === 3;

    // allow an optional server query
    if (hasQuery) {
      promise = this.findQuery(modelName, query);
    } else if (arguments.length === 2) {
      filter = query;
    }

    modelName = this.modelFor(modelName);

    if (hasQuery) {
      array = this.recordArrayManager.createFilteredRecordArray(modelName, filter, query);
    } else {
      array = this.recordArrayManager.createFilteredRecordArray(modelName, filter);
    }

    promise = promise || Promise.cast(array);

    return promiseArray(promise.then(function() {
      return array;
    }, null, "DS: Store#filter of " + modelName));
  },

  /**
    This method returns if a certain record is already loaded
    in the store. Use this function to know beforehand if a find()
    will result in a request or that it will be a cache hit.

     Example

    ```javascript
    store.recordIsLoaded('post', 1); // false
    store.find('post', 1).then(function() {
      store.recordIsLoaded('post', 1); // true
    });
    ```

    @method recordIsLoaded
<<<<<<< HEAD
    @param {String} modelName
=======
    @param {(String|DS.Model)} type
>>>>>>> cf87126c
    @param {string} id
    @return {boolean}
  */
  recordIsLoaded: function(modelName, id) {
    Ember.assert('Passing classes to store methods has been removed. Please pass a dasherized string instead of '+ Ember.inspect(modelName), typeof modelName === 'string');
    return this.hasRecordForId(modelName, id);
  },

  /**
    This method returns the metadata for a specific type.

    @method metadataFor
<<<<<<< HEAD
    @param {String or subclass of DS.Model} modelName
=======
    @param {(String|DS.Model)} typeName
>>>>>>> cf87126c
    @return {object}
  */
  metadataFor: function(modelName) {
    Ember.assert('Passing classes to store methods has been removed. Please pass a dasherized string instead of '+ Ember.inspect(modelName), typeof modelName === 'string');
    var typeClass = this.modelFor(modelName);
    return this.typeMapFor(typeClass).metadata;
  },

  /**
    This method sets the metadata for a specific type.

    @method setMetadataFor
<<<<<<< HEAD
    @param {String} modelName
=======
    @param {(String|DS.Model)} typeName
>>>>>>> cf87126c
    @param {Object} metadata metadata to set
    @return {object}
  */
  setMetadataFor: function(modelName, metadata) {
    Ember.assert('Passing classes to store methods has been removed. Please pass a dasherized string instead of '+ Ember.inspect(modelName), typeof modelName === 'string');
    var typeClass = this.modelFor(modelName);
    Ember.merge(this.typeMapFor(typeClass).metadata, metadata);
  },

  // ............
  // . UPDATING .
  // ............

  /**
    If the adapter updates attributes the record will notify
    the store to update its  membership in any filters.
    To avoid thrashing, this method is invoked only once per
    run loop per record.

    @method dataWasUpdated
    @private
    @param {Class} type
    @param {InternalModel} internalModel
  */
  dataWasUpdated: function(type, internalModel) {
    this.recordArrayManager.recordDidChange(internalModel);
  },

  // ..............
  // . PERSISTING .
  // ..............

  /**
    This method is called by `record.save`, and gets passed a
    resolver for the promise that `record.save` returns.

    It schedules saving to happen at the end of the run loop.

    @method scheduleSave
    @private
    @param {InternalModel} internalModel
    @param {Resolver} resolver
  */
  scheduleSave: function(internalModel, resolver) {
    var snapshot = internalModel.createSnapshot();
    internalModel.flushChangedAttributes();
    internalModel.adapterWillCommit();
    this._pendingSave.push([snapshot, resolver]);
    once(this, 'flushPendingSave');
  },

  /**
    This method is called at the end of the run loop, and
    flushes any records passed into `scheduleSave`

    @method flushPendingSave
    @private
  */
  flushPendingSave: function() {
    var pending = this._pendingSave.slice();
    this._pendingSave = [];

    forEach(pending, function(tuple) {
      var snapshot = tuple[0];
      var resolver = tuple[1];
      var record = snapshot._internalModel;
      var adapter = this.adapterFor(record.type.modelName);
      var operation;

      if (get(record, 'currentState.stateName') === 'root.deleted.saved') {
        return resolver.resolve();
      } else if (record.isNew()) {
        operation = 'createRecord';
      } else if (record.isDeleted()) {
        operation = 'deleteRecord';
      } else {
        operation = 'updateRecord';
      }

      resolver.resolve(_commit(adapter, this, operation, snapshot));
    }, this);
  },

  /**
    This method is called once the promise returned by an
    adapter's `createRecord`, `updateRecord` or `deleteRecord`
    is resolved.

    If the data provides a server-generated ID, it will
    update the record and the store's indexes.

    @method didSaveRecord
    @private
    @param {InternalModel} internalModel the in-flight internal model
    @param {Object} data optional data (see above)
  */
  didSaveRecord: function(internalModel, data) {
    if (data) {
      // normalize relationship IDs into records
      this._backburner.schedule('normalizeRelationships', this, '_setupRelationships', internalModel, internalModel.type, data);
      this.updateId(internalModel, data);
    }

    //We first make sure the primary data has been updated
    //TODO try to move notification to the user to the end of the runloop
    internalModel.adapterDidCommit(data);
  },

  /**
    This method is called once the promise returned by an
    adapter's `createRecord`, `updateRecord` or `deleteRecord`
    is rejected with a `DS.InvalidError`.

    @method recordWasInvalid
    @private
    @param {InternalModel} internalModel
    @param {Object} errors
  */
  recordWasInvalid: function(internalModel, errors) {
    internalModel.adapterDidInvalidate(errors);
  },

  /**
    This method is called once the promise returned by an
    adapter's `createRecord`, `updateRecord` or `deleteRecord`
    is rejected (with anything other than a `DS.InvalidError`).

    @method recordWasError
    @private
    @param {InternalModel} internalModel
  */
  recordWasError: function(internalModel) {
    internalModel.adapterDidError();
  },

  /**
    When an adapter's `createRecord`, `updateRecord` or `deleteRecord`
    resolves with data, this method extracts the ID from the supplied
    data.

    @method updateId
    @private
    @param {InternalModel} internalModel
    @param {Object} data
  */
  updateId: function(internalModel, data) {
    var oldId = internalModel.id;
    var id = coerceId(data.id);

    Ember.assert("An adapter cannot assign a new id to a record that already has an id. " + internalModel + " had id: " + oldId + " and you tried to update it with " + id + ". This likely happened because your server returned data in response to a find or update that had a different id than the one you sent.", oldId === null || id === oldId);

    this.typeMapFor(internalModel.type).idToRecord[id] = internalModel;

    internalModel.setId(id);
  },

  /**
    Returns a map of IDs to client IDs for a given type.

    @method typeMapFor
    @private
    @param {DS.Model} typeClass
    @return {Object} typeMap
  */
  typeMapFor: function(typeClass) {
    var typeMaps = get(this, 'typeMaps');
    var guid = Ember.guidFor(typeClass);
    var typeMap = typeMaps[guid];

    if (typeMap) { return typeMap; }

    typeMap = {
      idToRecord: Ember.create(null),
      records: [],
      metadata: Ember.create(null),
      type: typeClass
    };

    typeMaps[guid] = typeMap;

    return typeMap;
  },

  // ................
  // . LOADING DATA .
  // ................

  /**
    This internal method is used by `push`.

    @method _load
    @private
    @param {(String|DS.Model)} type
    @param {Object} data
  */
  _load: function(type, data) {
    var id = coerceId(data.id);
    var internalModel = this._internalModelForId(type, id);

    internalModel.setupData(data);

    this.recordArrayManager.recordDidChange(internalModel);

    return internalModel;
  },

  /*
    In case someone defined a relationship to a mixin, for example:
    ```
      var Comment = DS.Model.extend({
        owner: belongsTo('commentable'. { polymorphic: true})
      });
      var Commentable = Ember.Mixin.create({
        comments: hasMany('comment')
      });
    ```
    we want to look up a Commentable class which has all the necessary
    relationship metadata. Thus, we look up the mixin and create a mock
    DS.Model, so we can access the relationship CPs of the mixin (`comments`)
    in this case
  */

  _modelForMixin: function(modelName) {
    var normalizedModelName = normalizeModelName(modelName);
    var registry = this.container._registry ? this.container._registry : this.container;
    var mixin = registry.resolve('mixin:' + normalizedModelName);
    if (mixin) {
      //Cache the class as a model
      registry.register('model:' + normalizedModelName, DS.Model.extend(mixin));
    }
    var factory = this.modelFactoryFor(normalizedModelName);
    if (factory) {
      factory.__isMixin = true;
      factory.__mixin = mixin;
    }

    return factory;
  },

  /**
    Returns a model class for a particular key. Used by
    methods that take a type key (like `find`, `createRecord`,
    etc.)

    @method modelFor
<<<<<<< HEAD
    @param {String} modelName
    @return {subclass of DS.Model}
=======
    @param {(String|DS.Model)} key
    @return {DS.Model}
>>>>>>> cf87126c
  */
  modelFor: function(modelName) {
    Ember.assert('Passing classes to store methods has been removed. Please pass a dasherized string instead of '+ Ember.inspect(modelName), typeof modelName === 'string');

    var factory = this.modelFactoryFor(modelName);
    if (!factory) {
      //Support looking up mixins as base types for polymorphic relationships
      factory = this._modelForMixin(modelName);
    }
    if (!factory) {
      throw new Ember.Error("No model was found for '" + modelName + "'");
    }
    factory.modelName = factory.modelName || normalizeModelName(modelName);

    // deprecate typeKey
    if (!('typeKey' in factory)) {
      Ember.defineProperty(factory, 'typeKey', {
        enumerable: true,
        configurable: false,
        get: function() {
          Ember.deprecate('Usage of `typeKey` has been deprecated and will be removed in Ember Data 1.0. It has been replaced by `modelName` on the model class.');
          var typeKey = this.modelName;
          if (typeKey) {
            typeKey =  Ember.String.camelize(this.modelName);
          }
          return typeKey;
        },
        set: function() {
          Ember.assert('Setting typeKey is not supported. In addition, typeKey has also been deprecated in favor of modelName. Setting modelName is also not supported.');
        }
      });
    }

    return factory;
  },

  modelFactoryFor: function(modelName) {
    Ember.assert('Passing classes to store methods has been removed. Please pass a dasherized string instead of '+ Ember.inspect(modelName), typeof modelName === 'string');
    var normalizedKey = normalizeModelName(modelName);
    return this.container.lookupFactory('model:' + normalizedKey);
  },

  /**
    Push some data for a given type into the store.

    This method expects normalized data:

    * The ID is a key named `id` (an ID is mandatory)
    * The names of attributes are the ones you used in
      your model's `DS.attr`s.
    * Your relationships must be:
      * represented as IDs or Arrays of IDs
      * represented as model instances
      * represented as URLs, under the `links` key

    For this model:

    ```js
    App.Person = DS.Model.extend({
      firstName: DS.attr(),
      lastName: DS.attr(),

      children: DS.hasMany('person')
    });
    ```

    To represent the children as IDs:

    ```js
    {
      id: 1,
      firstName: "Tom",
      lastName: "Dale",
      children: [1, 2, 3]
    }
    ```

    To represent the children relationship as a URL:

    ```js
    {
      id: 1,
      firstName: "Tom",
      lastName: "Dale",
      links: {
        children: "/people/1/children"
      }
    }
    ```

    If you're streaming data or implementing an adapter, make sure
    that you have converted the incoming data into this form. The
    store's [normalize](#method_normalize) method is a convenience
    helper for converting a json payload into the form Ember Data
    expects.

    ```js
    store.push('person', store.normalize('person', data));
    ```

    This method can be used both to push in brand new
    records, as well as to update existing records.

    @method push
<<<<<<< HEAD
    @param {String} modelName
=======
    @param {(String|DS.Model)} modelName
>>>>>>> cf87126c
    @param {Object} data
    @return {DS.Model} the record that was created or
      updated.
  */
  push: function(modelName, data) {
    Ember.assert('Passing classes to store methods has been removed. Please pass a dasherized string instead of '+ Ember.inspect(modelName), typeof modelName === 'string');
    var internalModel = this._pushInternalModel(modelName, data);
    return internalModel.getRecord();
  },

  _pushInternalModel: function(modelName, data) {
    Ember.assert("Expected an object as `data` in a call to `push` for " + modelName + " , but was " + data, Ember.typeOf(data) === 'object');
    Ember.assert("You must include an `id` for " + modelName + " in an object passed to `push`", data.id != null && data.id !== '');

    var type = this.modelFor(modelName);
    var filter = Ember.EnumerableUtils.filter;

    // If Ember.ENV.DS_WARN_ON_UNKNOWN_KEYS is set to true and the payload
    // contains unknown keys, log a warning.
    if (Ember.ENV.DS_WARN_ON_UNKNOWN_KEYS) {
      Ember.warn("The payload for '" + type.modelName + "' contains these unknown keys: " +
        Ember.inspect(filter(Ember.keys(data), function(key) {
          return !(key === 'id' || key === 'links' || get(type, 'fields').has(key) || key.match(/Type$/));
        })) + ". Make sure they've been defined in your model.",
        filter(Ember.keys(data), function(key) {
          return !(key === 'id' || key === 'links' || get(type, 'fields').has(key) || key.match(/Type$/));
        }).length === 0
      );
    }

    // Actually load the record into the store.
    var internalModel = this._load(modelName, data);

    var store = this;

    this._backburner.join(function() {
      store._backburner.schedule('normalizeRelationships', store, '_setupRelationships', internalModel, type, data);
    });

    return internalModel;
  },

  _setupRelationships: function(record, type, data) {
    // If the payload contains relationships that are specified as
    // IDs, normalizeRelationships will convert them into DS.Model instances
    // (possibly unloaded) before we push the payload into the
    // store.

    data = normalizeRelationships(this, type, data);


    // Now that the pushed record as well as any related records
    // are in the store, create the data structures used to track
    // relationships.
    setupRelationships(this, record, data);
  },

  /**
    Push some raw data into the store.

    This method can be used both to push in brand new
    records, as well as to update existing records. You
    can push in more than one type of object at once.
    All objects should be in the format expected by the
    serializer.

    ```js
    App.ApplicationSerializer = DS.ActiveModelSerializer;

    var pushData = {
      posts: [
        {id: 1, post_title: "Great post", comment_ids: [2]}
      ],
      comments: [
        {id: 2, comment_body: "Insightful comment"}
      ]
    }

    store.pushPayload(pushData);
    ```

    By default, the data will be deserialized using a default
    serializer (the application serializer if it exists).

    Alternatively, `pushPayload` will accept a model type which
    will determine which serializer will process the payload.
    However, the serializer itself (processing this data via
    `normalizePayload`) will not know which model it is
    deserializing.

    ```js
    App.ApplicationSerializer = DS.ActiveModelSerializer;
    App.PostSerializer = DS.JSONSerializer;
    store.pushPayload('comment', pushData); // Will use the ApplicationSerializer
    store.pushPayload('post', pushData); // Will use the PostSerializer
    ```

    @method pushPayload
<<<<<<< HEAD
    @param {String} modelName Optionally, a model type used to determine which serializer will be used
    @param {Object} payload
=======
    @param {String} type Optionally, a model used to determine which serializer will be used
    @param {Object} inputPayload
>>>>>>> cf87126c
  */
  pushPayload: function (modelName, inputPayload) {
    var serializer;
    var payload;
    if (!inputPayload) {
      payload = modelName;
      serializer = defaultSerializer(this.container);
      Ember.assert("You cannot use `store#pushPayload` without a modelName unless your default serializer defines `pushPayload`", typeof serializer.pushPayload === 'function');
    } else {
      payload = inputPayload;
      Ember.assert('Passing classes to store methods has been removed. Please pass a dasherized string instead of '+ Ember.inspect(modelName), typeof modelName === 'string');
      serializer = this.serializerFor(modelName);
    }
    var store = this;
    this._adapterRun(function() {
      serializer.pushPayload(store, payload);
    });
  },

  /**
    `normalize` converts a json payload into the normalized form that
    [push](#method_push) expects.

    Example

    ```js
    socket.on('message', function(message) {
      var modelName = message.model;
      var data = message.data;
      store.push(modelName, store.normalize(modelName, data));
    });
    ```

    @method normalize
    @param {String} modelName The name of the model type for this payload
    @param {Object} payload
    @return {Object} The normalized payload
  */
  normalize: function (modelName, payload) {
    Ember.assert('Passing classes to store methods has been removed. Please pass a dasherized string instead of '+ Ember.inspect(modelName), typeof modelName === 'string');
    var serializer = this.serializerFor(modelName);
    var model = this.modelFor(modelName);
    return serializer.normalize(model, payload);
  },

  /**
    @method update
    @param {String} modelName
    @param {Object} data
    @return {DS.Model} the record that was updated.
    @deprecated Use [push](#method_push) instead
  */
  update: function(modelName, data) {
    Ember.assert('Passing classes to store methods has been removed. Please pass a dasherized string instead of '+ Ember.inspect(modelName), typeof modelName === 'string');
    Ember.deprecate('Using store.update() has been deprecated since store.push() now handles partial updates. You should use store.push() instead.');
    return this.push(modelName, data);
  },

  /**
    If you have an Array of normalized data to push,
    you can call `pushMany` with the Array, and it will
    call `push` repeatedly for you.

    @method pushMany
<<<<<<< HEAD
    @param {String} modelName
=======
    @param {(String|DS.Model)} type
>>>>>>> cf87126c
    @param {Array} datas
    @return {Array}
  */
  pushMany: function(modelName, datas) {
    Ember.assert('Passing classes to store methods has been removed. Please pass a dasherized string instead of '+ Ember.inspect(modelName), typeof modelName === 'string');
    var length = datas.length;
    var result = new Array(length);

    for (var i = 0; i < length; i++) {
      result[i] = this.push(modelName, datas[i]);
    }

    return result;
  },

  /**
    @method metaForType
<<<<<<< HEAD
    @param {String or subclass of DS.Model} modelName
=======
    @param {(String|DS.Model)} typeName
>>>>>>> cf87126c
    @param {Object} metadata
    @deprecated Use [setMetadataFor](#method_setMetadataFor) instead
  */
  metaForType: function(modelName, metadata) {
    Ember.assert('Passing classes to store methods has been removed. Please pass a dasherized string instead of '+ Ember.inspect(modelName), typeof modelName === 'string');
    Ember.deprecate('Using store.metaForType() has been deprecated. Use store.setMetadataFor() to set metadata for a specific type.');
    this.setMetadataFor(modelName, metadata);
  },

  /**
    Build a brand new record for a given type, ID, and
    initial data.

    @method buildRecord
    @private
    @param {DS.Model} type
    @param {String} id
    @param {Object} data
    @return {InternalModel} internal model
  */
  buildInternalModel: function(type, id, data) {
    var typeMap = this.typeMapFor(type);
    var idToRecord = typeMap.idToRecord;

    Ember.assert('The id ' + id + ' has already been used with another record of type ' + type.toString() + '.', !id || !idToRecord[id]);
    Ember.assert("`" + Ember.inspect(type)+ "` does not appear to be an ember-data model", (typeof type._create === 'function') );

    // lookupFactory should really return an object that creates
    // instances with the injections applied
    var internalModel = new InternalModel(type, id, this, this.container, data);

    // if we're creating an item, this process will be done
    // later, once the object has been persisted.
    if (id) {
      idToRecord[id] = internalModel;
    }

    typeMap.records.push(internalModel);

    return internalModel;
  },

  //Called by the state machine to notify the store that the record is ready to be interacted with
  recordWasLoaded: function(record) {
    this.recordArrayManager.recordWasLoaded(record);
  },

  // ...............
  // . DESTRUCTION .
  // ...............

  /**
    @method dematerializeRecord
    @private
    @param {DS.Model} record
    @deprecated Use [unloadRecord](#method_unloadRecord) instead
  */
  dematerializeRecord: function(record) {
    Ember.deprecate('Using store.dematerializeRecord() has been deprecated since it was intended for private use only. You should use store.unloadRecord() instead.');
    this._dematerializeRecord(record);
  },

  /**
    When a record is destroyed, this un-indexes it and
    removes it from any record arrays so it can be GCed.

    @method _dematerializeRecord
    @private
    @param {InternalModel} internalModel
  */
  _dematerializeRecord: function(internalModel) {
    var type = internalModel.type;
    var typeMap = this.typeMapFor(type);
    var id = internalModel.id;

    internalModel.updateRecordArrays();

    if (id) {
      delete typeMap.idToRecord[id];
    }

    var loc = indexOf(typeMap.records, internalModel);
    typeMap.records.splice(loc, 1);
  },

  // ......................
  // . PER-TYPE ADAPTERS
  // ......................

  /**
    Returns an instance of the adapter for a given type. For
    example, `adapterFor('person')` will return an instance of
    `App.PersonAdapter`.

    If no `App.PersonAdapter` is found, this method will look
    for an `App.ApplicationAdapter` (the default adapter for
    your entire application).

    If no `App.ApplicationAdapter` is found, it will return
    the value of the `defaultAdapter`.

    @method adapterFor
    @private
<<<<<<< HEAD
    @param {String} modelName
=======
    @param {(String|DS.Model)} type
>>>>>>> cf87126c
    @return DS.Adapter
  */
  adapterFor: function(modelOrClass) {
    var modelName;

    Ember.deprecate('Passing classes to store methods has been removed. Please pass a dasherized string instead of '+ Ember.inspect(modelName), typeof modelOrClass === 'string');

    if (typeof modelOrClass !== 'string') {
      modelName = modelOrClass.modelName;
    } else {
      modelName = modelOrClass;
    }

    var adapter = this.lookupAdapter(modelName) || this.lookupAdapter('application');

    return adapter || get(this, 'defaultAdapter');
  },

  _adapterRun: function (fn) {
    return this._backburner.run(fn);
  },

  // ..............................
  // . RECORD CHANGE NOTIFICATION .
  // ..............................

  /**
    Returns an instance of the serializer for a given type. For
    example, `serializerFor('person')` will return an instance of
    `App.PersonSerializer`.

    If no `App.PersonSerializer` is found, this method will look
    for an `App.ApplicationSerializer` (the default serializer for
    your entire application).

    if no `App.ApplicationSerializer` is found, it will attempt
    to get the `defaultSerializer` from the `PersonAdapter`
    (`adapterFor('person')`).

    If a serializer cannot be found on the adapter, it will fall back
    to an instance of `DS.JSONSerializer`.

    @method serializerFor
    @private
<<<<<<< HEAD
    @param {String} modelName the record to serialize
=======
    @param {(String|DS.Model)} type the record to serialize
>>>>>>> cf87126c
    @return {DS.Serializer}
  */
  serializerFor: function(modelOrClass) {
    var modelName;

    Ember.deprecate('Passing classes to store methods has been removed. Please pass a dasherized string instead of '+ Ember.inspect(modelName), typeof modelOrClass === 'string');
    if (typeof modelOrClass !== 'string') {
      modelName = modelOrClass.modelName;
    } else {
      modelName = modelOrClass;
    }

    var serializer = this.lookupSerializer(modelName) || this.lookupSerializer('application');

    if (!serializer) {
      var adapter = this.adapterFor(modelName);
      serializer = this.lookupSerializer(get(adapter, 'defaultSerializer'));
    }

    if (!serializer) {
      serializer = this.lookupSerializer('-default');
    }

    return serializer;
  },

  /**
    Retrieve a particular instance from the
    container cache. If not found, creates it and
    placing it in the cache.

    Enabled a store to manage local instances of
    adapters and serializers.

    @method retrieveManagedInstance
    @private
    @param {String} modelName the object modelName
    @param {String} name the object name
    @return {Ember.Object}
  */
  retrieveManagedInstance: function(modelName, name) {
    var normalizedTypeKey = normalizeModelName(modelName);
    var key = normalizedTypeKey + ":" +name;

    if (!this._containerCache[key]) {
      var instance = this.container.lookup(key);

      if (instance) {
        set(instance, 'store', this);
        this._containerCache[key] = instance;
      }
    }

    return this._containerCache[key];
  },

  lookupAdapter: function(name) {
    return this.retrieveManagedInstance('adapter', name);
  },

  lookupSerializer: function(name) {
    return this.retrieveManagedInstance('serializer', name);
  },

  willDestroy: function() {
    this.recordArrayManager.destroy();

    this.unloadAll();

    for (var cacheKey in this._containerCache) {
      this._containerCache[cacheKey].destroy();
      delete this._containerCache[cacheKey];
    }

    delete this._containerCache;
  }

});


function normalizeRelationships(store, type, data, record) {
  type.eachRelationship(function(key, relationship) {
    var kind = relationship.kind;
    var value = data[key];
    if (kind === 'belongsTo') {
      deserializeRecordId(store, data, key, relationship, value);
    } else if (kind === 'hasMany') {
      deserializeRecordIds(store, data, key, relationship, value);
    }
  });

  return data;
}

function deserializeRecordId(store, data, key, relationship, id) {
  if (isNone(id)) {
    return;
  }

  //If record objects were given to push directly, uncommon, not sure whether we should actually support
  if (id instanceof Model) {
    data[key] = id._internalModel;
    return;
  }

  Ember.assert("A " + relationship.parentType + " record was pushed into the store with the value of " + key + " being " + Ember.inspect(id) + ", but " + key + " is a belongsTo relationship so the value must not be an array. You should probably check your data payload or serializer.", !Ember.isArray(id));

  var type;

  if (typeof id === 'number' || typeof id === 'string') {
    type = typeFor(relationship, key, data);
    data[key] = store._internalModelForId(type, id);
  } else if (typeof id === 'object') {
    // hasMany polymorphic
    Ember.assert('Ember Data expected a number or string to represent the record(s) in the `' + relationship.key + '` relationship instead it found an object. If this is a polymorphic relationship please specify a `type` key. If this is an embedded relationship please include the `DS.EmbeddedRecordsMixin` and specify the `' + relationship.key +'` property in your serializer\'s attrs object.', id.type);
    data[key] = store._internalModelForId(id.type, id.id);
  }
}

function typeFor(relationship, key, data) {
  if (relationship.options.polymorphic) {
    return data[key + "Type"];
  } else {
    return relationship.type;
  }
}

function deserializeRecordIds(store, data, key, relationship, ids) {
  if (isNone(ids)) {
    return;
  }

  Ember.assert("A " + relationship.parentType + " record was pushed into the store with the value of " + key + " being '" + Ember.inspect(ids) + "', but " + key + " is a hasMany relationship so the value must be an array. You should probably check your data payload or serializer.", Ember.isArray(ids));
  for (var i=0, l=ids.length; i<l; i++) {
    deserializeRecordId(store, ids, i, relationship, ids[i]);
  }
}

// Delegation to the adapter and promise management



function defaultSerializer(container) {
  return container.lookup('serializer:application') ||
         container.lookup('serializer:-default');
}

function _commit(adapter, store, operation, snapshot) {
  var record = snapshot._internalModel;
  var modelName = snapshot.modelName;
  var type = store.modelFor(modelName);
  var promise = adapter[operation](store, type, snapshot);
  var serializer = serializerForAdapter(store, adapter, modelName);
  var label = "DS: Extract and notify about " + operation + " completion of " + record;

  Ember.assert("Your adapter's '" + operation + "' method must return a value, but it returned `undefined", promise !==undefined);

  promise = Promise.cast(promise, label);
  promise = _guard(promise, _bind(_objectIsAlive, store));
  promise = _guard(promise, _bind(_objectIsAlive, record));

  return promise.then(function(adapterPayload) {
    var payload;

    store._adapterRun(function() {
      if (adapterPayload) {
        payload = serializer.extract(store, type, adapterPayload, snapshot.id, operation);
      }
      store.didSaveRecord(record, payload);
    });

    return record;
  }, function(reason) {
    if (reason instanceof InvalidError) {
      var errors = serializer.extractErrors(store, type, reason.errors, snapshot.id);
      store.recordWasInvalid(record, errors);
      reason = new InvalidError(errors);
    } else {
      store.recordWasError(record, reason);
    }

    throw reason;
  }, label);
}

function setupRelationships(store, record, data) {
  var typeClass = record.type;

  typeClass.eachRelationship(function(key, descriptor) {
    var kind = descriptor.kind;
    var value = data[key];
    var relationship = record._relationships[key];

    if (data.links && data.links[key]) {
      relationship.updateLink(data.links[key]);
    }

    if (value !== undefined) {
      if (kind === 'belongsTo') {
        relationship.setCanonicalRecord(value);
      } else if (kind === 'hasMany') {
        relationship.updateRecordsFromAdapter(value);
      }
    }
  });
}

export { Store };
export default Store;<|MERGE_RESOLUTION|>--- conflicted
+++ resolved
@@ -814,15 +814,9 @@
     ```
 
     @method getById
-<<<<<<< HEAD
     @param {String} modelName
     @param {String|Integer} id
     @return {DS.Model|null} record
-=======
-    @param {(String|DS.Model)} type
-    @param {(String|Integer)} id
-    @return {(DS.Model|null)} record
->>>>>>> cf87126c
   */
   getById: function(modelName, id) {
     Ember.assert('Passing classes to store methods has been removed. Please pass a dasherized string instead of '+ Ember.inspect(modelName), typeof modelName === 'string');
@@ -974,11 +968,7 @@
 
     @method findQuery
     @private
-<<<<<<< HEAD
-    @param {String} modelName
-=======
-    @param {(String|DS.Model)} typeName
->>>>>>> cf87126c
+    @param {String} modelName
     @param {any} query an opaque query to be used by the adapter
     @return {Promise} promise
   */
@@ -1170,11 +1160,7 @@
     ```
 
     @method filter
-<<<<<<< HEAD
-    @param {String} modelName
-=======
-    @param {(String|DS.Model)} type
->>>>>>> cf87126c
+    @param {String} modelName
     @param {Object} query optional query
     @param {Function} filter
     @return {DS.PromiseArray}
@@ -1223,11 +1209,7 @@
     ```
 
     @method recordIsLoaded
-<<<<<<< HEAD
-    @param {String} modelName
-=======
-    @param {(String|DS.Model)} type
->>>>>>> cf87126c
+    @param {String} modelName
     @param {string} id
     @return {boolean}
   */
@@ -1240,11 +1222,7 @@
     This method returns the metadata for a specific type.
 
     @method metadataFor
-<<<<<<< HEAD
-    @param {String or subclass of DS.Model} modelName
-=======
-    @param {(String|DS.Model)} typeName
->>>>>>> cf87126c
+    @param {String} modelName
     @return {object}
   */
   metadataFor: function(modelName) {
@@ -1257,11 +1235,7 @@
     This method sets the metadata for a specific type.
 
     @method setMetadataFor
-<<<<<<< HEAD
-    @param {String} modelName
-=======
-    @param {(String|DS.Model)} typeName
->>>>>>> cf87126c
+    @param {String} modelName
     @param {Object} metadata metadata to set
     @return {object}
   */
@@ -1507,13 +1481,8 @@
     etc.)
 
     @method modelFor
-<<<<<<< HEAD
-    @param {String} modelName
-    @return {subclass of DS.Model}
-=======
-    @param {(String|DS.Model)} key
+    @param {String} modelName
     @return {DS.Model}
->>>>>>> cf87126c
   */
   modelFor: function(modelName) {
     Ember.assert('Passing classes to store methods has been removed. Please pass a dasherized string instead of '+ Ember.inspect(modelName), typeof modelName === 'string');
@@ -1618,11 +1587,7 @@
     records, as well as to update existing records.
 
     @method push
-<<<<<<< HEAD
-    @param {String} modelName
-=======
-    @param {(String|DS.Model)} modelName
->>>>>>> cf87126c
+    @param {String} modelName
     @param {Object} data
     @return {DS.Model} the record that was created or
       updated.
@@ -1721,13 +1686,8 @@
     ```
 
     @method pushPayload
-<<<<<<< HEAD
     @param {String} modelName Optionally, a model type used to determine which serializer will be used
-    @param {Object} payload
-=======
-    @param {String} type Optionally, a model used to determine which serializer will be used
     @param {Object} inputPayload
->>>>>>> cf87126c
   */
   pushPayload: function (modelName, inputPayload) {
     var serializer;
@@ -1792,11 +1752,7 @@
     call `push` repeatedly for you.
 
     @method pushMany
-<<<<<<< HEAD
-    @param {String} modelName
-=======
-    @param {(String|DS.Model)} type
->>>>>>> cf87126c
+    @param {String} modelName
     @param {Array} datas
     @return {Array}
   */
@@ -1814,11 +1770,7 @@
 
   /**
     @method metaForType
-<<<<<<< HEAD
-    @param {String or subclass of DS.Model} modelName
-=======
-    @param {(String|DS.Model)} typeName
->>>>>>> cf87126c
+    @param {String} modelName
     @param {Object} metadata
     @deprecated Use [setMetadataFor](#method_setMetadataFor) instead
   */
@@ -1922,11 +1874,7 @@
 
     @method adapterFor
     @private
-<<<<<<< HEAD
-    @param {String} modelName
-=======
-    @param {(String|DS.Model)} type
->>>>>>> cf87126c
+    @param {String} modelName
     @return DS.Adapter
   */
   adapterFor: function(modelOrClass) {
@@ -1971,17 +1919,13 @@
 
     @method serializerFor
     @private
-<<<<<<< HEAD
     @param {String} modelName the record to serialize
-=======
-    @param {(String|DS.Model)} type the record to serialize
->>>>>>> cf87126c
     @return {DS.Serializer}
   */
   serializerFor: function(modelOrClass) {
     var modelName;
 
-    Ember.deprecate('Passing classes to store methods has been removed. Please pass a dasherized string instead of '+ Ember.inspect(modelName), typeof modelOrClass === 'string');
+    Ember.deprecate('Passing classes to store methods has been removed. Please pass a dasherized string instead of '+ Ember.inspect(modelOrClass), typeof modelOrClass === 'string');
     if (typeof modelOrClass !== 'string') {
       modelName = modelOrClass.modelName;
     } else {
