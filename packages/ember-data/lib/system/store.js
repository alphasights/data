--- conflicted
+++ resolved
@@ -1417,19 +1417,12 @@
   */
 
   _modelForMixin: function(key) {
-<<<<<<< HEAD
     var singularizedKey = singularize(key);
-    var mixin = this.container.resolve('mixin:' + singularizedKey);
+    var registry = this.container._registry ? this.container._registry : this.container;
+    var mixin = registry.resolve('mixin:' + singularizedKey);
     if (mixin) {
       //Cache the class as a model
-      this.container.register('model:' + singularizedKey, DS.Model.extend(mixin));
-=======
-    var registry = this.container._registry ? this.container._registry : this.container;
-    var mixin = registry.resolve('mixin:' + key);
-    if (mixin) {
-      //Cache the class as a model
-      registry.register('model:' + key, DS.Model.extend(mixin));
->>>>>>> 58a00dbe
+      registry.register('model:' + singularizedKey, DS.Model.extend(mixin));
     }
     var factory = this.modelFactoryFor(singularizedKey);
     if (factory) {
@@ -1475,16 +1468,8 @@
   },
 
   modelFactoryFor: function(key) {
-<<<<<<< HEAD
     var singularized = singularize(key);
-    if (this.container.has('model:' + singularized)) {
-      return this.container.lookupFactory('model:' + singularized);
-    } else {
-      return null;
-    }
-=======
-    return this.container.lookupFactory('model:' + key);
->>>>>>> 58a00dbe
+    return this.container.lookupFactory('model:' + singularized);
   },
 
   /**
