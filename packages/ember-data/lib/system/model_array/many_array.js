require("ember-data/system/model_array/model_array");
require("ember-data/system/model_array/many_array_states");

var get = Ember.get, set = Ember.set, getPath = Ember.getPath;

DS.ManyArray = DS.ModelArray.extend({
  init: function() {
    set(this, 'stateManager', DS.ManyArrayStateManager.create({ manyArray: this }));

    return this._super();
  },

  parentRecord: null,

  isDirty: Ember.computed(function() {
    return getPath(this, 'stateManager.currentState.isDirty');
  }).property('stateManager.currentState').cacheable(),

<<<<<<< HEAD
=======
  fetch: function() {
    var clientIds = get(this, 'content'),
        store = get(this, 'store'),
        type = get(this, 'type');

    var ids = clientIds.map(function(clientId) {
      return store.clientIdToId[clientId];
    });

    store.fetchMany(type, ids);
  },

>>>>>>> 20bffb1d
  // Overrides Ember.Array's replace method to implement
  replace: function(index, removed, added) {
    var parentRecord = get(this, 'parentRecord');
    var pendingParent = parentRecord && !get(parentRecord, 'id');
    var stateManager = get(this, 'stateManager');

    added = added.map(function(record) {
      ember_assert("You can only add records of " + (get(this, 'type') && get(this, 'type').toString()) + " to this association.", !get(this, 'type') || (get(this, 'type') === record.constructor));

      if (pendingParent) {
        record.send('waitingOn', parentRecord);
      }

      this.assignInverse(record, parentRecord);

      stateManager.send('recordWasAdded', record);

      return record.get('clientId');
    }, this);

    var store = this.store;

    var len = index+removed, record;
    for (var i = index; i < len; i++) {
      // TODO: null out inverse FK
      record = this.objectAt(i);
      this.assignInverse(record, parentRecord, true);
      stateManager.send('recordWasAdded', record);
    }

    this._super(index, removed, added);
  },

  assignInverse: function(record, parentRecord, remove) {
    var associationMap = get(record.constructor, 'associations'),
        possibleAssociations = associationMap.get(parentRecord.constructor),
        possible, actual;

    if (!possibleAssociations) { return; }

    for (var i = 0, l = possibleAssociations.length; i < l; i++) {
      possible = possibleAssociations[i];

      if (possible.kind === 'belongsTo') {
        actual = possible;
        break;
      }
    }

    if (actual) {
      set(record, actual.name, remove ? null : parentRecord);
    }
  }
});<|MERGE_RESOLUTION|>--- conflicted
+++ resolved
@@ -16,8 +16,6 @@
     return getPath(this, 'stateManager.currentState.isDirty');
   }).property('stateManager.currentState').cacheable(),
 
-<<<<<<< HEAD
-=======
   fetch: function() {
     var clientIds = get(this, 'content'),
         store = get(this, 'store'),
@@ -30,7 +28,6 @@
     store.fetchMany(type, ids);
   },
 
->>>>>>> 20bffb1d
   // Overrides Ember.Array's replace method to implement
   replace: function(index, removed, added) {
     var parentRecord = get(this, 'parentRecord');
