--- conflicted
+++ resolved
@@ -27,11 +27,7 @@
 PATH
   remote: .
   specs:
-<<<<<<< HEAD
-    ember-data-source (1.0.0.beta.5.pre)
-=======
     ember-data-source (1.0.0.beta.5.canary)
->>>>>>> db19ab7c
       ember-source
 
 GEM
