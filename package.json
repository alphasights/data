--- conflicted
+++ resolved
@@ -11,8 +11,7 @@
   },
   "devDependencies": {
     "aws-sdk": "~2.0.0-rc8",
-<<<<<<< HEAD
-    "bower": "~1.2",
+    "bower": "~1.3",
     "broccoli": "^0.12.3",
     "broccoli-concat": "0.0.7",
     "broccoli-defeatureify": "^0.3.0",
@@ -29,9 +28,6 @@
     "broccoli-uglify-js": "^0.1.3",
     "broccoli-wrap": "0.0.2",
     "broccoli-yuidoc": "^1.3.0",
-=======
-    "bower": "~1.3",
->>>>>>> d0a86e40
     "defeatureify": "~0.1.4",
     "ejs": "^1.0.0",
     "ember-publisher": "0.0.3",
